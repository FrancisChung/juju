--- conflicted
+++ resolved
@@ -10,10 +10,6 @@
 	"path/filepath"
 
 	gc "launchpad.net/gocheck"
-<<<<<<< HEAD
-	"launchpad.net/goyaml"
-=======
->>>>>>> 02844154
 
 	"launchpad.net/juju-core/charm"
 	"launchpad.net/juju-core/constraints"
@@ -197,8 +193,6 @@
 	return s.openAPIAs(c, tag, password, nonce)
 }
 
-<<<<<<< HEAD
-=======
 // OpenAPIAsNewMachine creates a new machine entry that lives in system state, and
 // then uses that to open the API.
 func (s *JujuConnSuite) OpenAPIAsNewMachine(c *gc.C) (*api.State, *state.Machine) {
@@ -211,7 +205,6 @@
 	return s.openAPIAs(c, machine.Tag(), "test-password", "fake_nonce"), machine
 }
 
->>>>>>> 02844154
 func (s *JujuConnSuite) setUpConn(c *gc.C) {
 	if s.RootDir != "" {
 		panic("JujuConnSuite.setUpConn without teardown")
@@ -227,15 +220,9 @@
 	err = os.MkdirAll(dataDir, 0777)
 	c.Assert(err, gc.IsNil)
 
-<<<<<<< HEAD
-	// TODO(rog) remove these files and add them only when
-	// the tests specifically need them (in cmd/juju for example)
-	s.writeSampleConfig(c, config.JujuHomePath("environments.yaml"))
-=======
 	yaml := []byte(fmt.Sprintf(envConfig, version.Current.Number))
 	err = ioutil.WriteFile(config.JujuHomePath("environments.yaml"), yaml, 0600)
 	c.Assert(err, gc.IsNil)
->>>>>>> 02844154
 
 	err = ioutil.WriteFile(config.JujuHomePath("dummyenv-cert.pem"), []byte(testing.CACert), 0666)
 	c.Assert(err, gc.IsNil)
