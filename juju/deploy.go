--- conflicted
+++ resolved
@@ -30,16 +30,11 @@
 	Placement []*instance.Placement
 	// Networks holds a list of networks to required to start on boot.
 	// TODO(dimitern): Drop this in a follow-up in favor of constraints.
-<<<<<<< HEAD
-	Networks []string
-	Storage  map[string]storage.Constraints
-	// Resources is a map of resource name to IDs of pending resources.
-	Resources map[string]string
-=======
 	Networks         []string
 	Storage          map[string]storage.Constraints
 	EndpointBindings map[string]string
->>>>>>> 4ccd0065
+	// Resources is a map of resource name to IDs of pending resources.
+	Resources map[string]string
 }
 
 type ServiceDeployer interface {
@@ -81,18 +76,6 @@
 	}
 
 	asa := state.AddServiceArgs{
-<<<<<<< HEAD
-		Name:      args.ServiceName,
-		Series:    args.Series,
-		Owner:     args.ServiceOwner,
-		Charm:     args.Charm,
-		Networks:  args.Networks,
-		Storage:   stateStorageConstraints(args.Storage),
-		Settings:  settings,
-		NumUnits:  args.NumUnits,
-		Placement: args.Placement,
-		Resources: args.Resources,
-=======
 		Name:             args.ServiceName,
 		Series:           args.Series,
 		Owner:            args.ServiceOwner,
@@ -102,8 +85,8 @@
 		Settings:         settings,
 		NumUnits:         args.NumUnits,
 		Placement:        args.Placement,
+		Resources:        args.Resources,
 		EndpointBindings: effectiveBindings,
->>>>>>> 4ccd0065
 	}
 
 	if !args.Charm.Meta().Subordinate {
