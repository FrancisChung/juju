--- conflicted
+++ resolved
@@ -47,17 +47,17 @@
 	return &s, nil
 }
 
-<<<<<<< HEAD
 // ServiceGet returns the configuration for the named service.
 func (c *Client) ServiceGet(service string) (*statecmd.ServiceGetResults, error) {
 	var results statecmd.ServiceGetResults
 	params := statecmd.ServiceGetParams{ServiceName: service}
 	err := c.st.client.Call("Client", "", "ServiceGet", params, &results)
 	if err != nil {
-		return nil, rpcError(err)
+		return nil, clientError(err)
 	}
 	return &results, nil
-=======
+}
+
 // EnvironmentInfo holds information about the Juju environment.
 type EnvironmentInfo struct {
 	DefaultSeries string
@@ -72,7 +72,6 @@
 		return nil, clientError(err)
 	}
 	return info, nil
->>>>>>> a430ac1c
 }
 
 // Machine returns a reference to the machine with the given id.
