--- conflicted
+++ resolved
@@ -4070,8 +4070,6 @@
 	}
 }
 
-<<<<<<< HEAD
-=======
 func (s *StateSuite) TestControllerInfo(c *gc.C) {
 	ids, err := s.State.ControllerInfo()
 	c.Assert(err, jc.ErrorIsNil)
@@ -4481,7 +4479,6 @@
 	wc.AssertClosed()
 }
 
->>>>>>> a89077d5
 func (s *StateSuite) TestNowToTheSecond(c *gc.C) {
 	t := state.NowToTheSecond(s.State)
 	rounded := t.Round(time.Second)
