package state_test

import (
	"fmt"
	"labix.org/v2/mgo/bson"
	. "launchpad.net/gocheck"
	"launchpad.net/juju-core/charm"
	"launchpad.net/juju-core/constraints"
	"launchpad.net/juju-core/environs/config"
	"launchpad.net/juju-core/state"
	"launchpad.net/juju-core/testing"
	"net"
	"net/url"
	"sort"
	"strconv"
	"time"
)

type D []bson.DocElem

type StateSuite struct {
	ConnSuite
}

var _ = Suite(&StateSuite{})

func (s *StateSuite) TestDialAgain(c *C) {
	// Ensure idempotent operations on Dial are working fine.
	for i := 0; i < 2; i++ {
		st, err := state.Open(state.TestingStateInfo(), state.TestingDialTimeout)
		c.Assert(err, IsNil)
		c.Assert(st.Close(), IsNil)
	}
}

func (s *StateSuite) TestStateInfo(c *C) {
	info := state.TestingStateInfo()
	c.Assert(s.State.Addresses(), DeepEquals, info.Addrs)
	c.Assert(s.State.CACert(), DeepEquals, info.CACert)
}

func (s *StateSuite) TestIsNotFound(c *C) {
	err1 := fmt.Errorf("unrelated error")
	err2 := state.NotFoundf("foo")
	c.Assert(state.IsNotFound(err1), Equals, false)
	c.Assert(state.IsNotFound(err2), Equals, true)
}

func (s *StateSuite) TestAddCharm(c *C) {
	// Check that adding charms from scratch works correctly.
	ch := testing.Charms.Dir("dummy")
	curl := charm.MustParseURL(
		fmt.Sprintf("local:series/%s-%d", ch.Meta().Name, ch.Revision()),
	)
	bundleURL, err := url.Parse("http://bundles.example.com/dummy-1")
	c.Assert(err, IsNil)
	dummy, err := s.State.AddCharm(ch, curl, bundleURL, "dummy-1-sha256")
	c.Assert(err, IsNil)
	c.Assert(dummy.URL().String(), Equals, curl.String())

	doc := state.CharmDoc{}
	err = s.charms.FindId(curl).One(&doc)
	c.Assert(err, IsNil)
	c.Logf("%#v", doc)
	c.Assert(doc.URL, DeepEquals, curl)
}

func (s *StateSuite) AssertMachineCount(c *C, expect int) {
	ms, err := s.State.AllMachines()
	c.Assert(err, IsNil)
	c.Assert(len(ms), Equals, expect)
}

var jobStringTests = []struct {
	job state.MachineJob
	s   string
}{
	{state.JobHostUnits, "JobHostUnits"},
	{state.JobManageEnviron, "JobManageEnviron"},
	{state.JobServeAPI, "JobServeAPI"},
	{0, "<unknown job 0>"},
	{5, "<unknown job 5>"},
}

func (s *StateSuite) TestJobString(c *C) {
	for _, t := range jobStringTests {
		c.Check(t.job.String(), Equals, t.s)
	}
}

func (s *StateSuite) TestAddMachineErrors(c *C) {
	_, err := s.State.AddMachine("")
	c.Assert(err, ErrorMatches, "cannot add a new machine: no series specified")
	_, err = s.State.AddMachine("series")
	c.Assert(err, ErrorMatches, "cannot add a new machine: no jobs specified")
	_, err = s.State.AddMachine("series", state.JobHostUnits, state.JobHostUnits)
	c.Assert(err, ErrorMatches, "cannot add a new machine: duplicate job: .*")
}

func (s *StateSuite) TestAddMachines(c *C) {
	oneJob := []state.MachineJob{state.JobHostUnits}
	m0, err := s.State.AddMachine("series", oneJob...)
	c.Assert(err, IsNil)
	check := func(m *state.Machine, id, series string, jobs []state.MachineJob) {
		c.Assert(m.Id(), Equals, id)
		c.Assert(m.Series(), Equals, series)
		c.Assert(m.Jobs(), DeepEquals, jobs)
	}
	check(m0, "0", "series", oneJob)
	m0, err = s.State.Machine("0")
	c.Assert(err, IsNil)
	check(m0, "0", "series", oneJob)

	allJobs := []state.MachineJob{
		state.JobHostUnits,
		state.JobManageEnviron,
		state.JobServeAPI,
	}
	m1, err := s.State.AddMachine("blahblah", allJobs...)
	c.Assert(err, IsNil)
	check(m1, "1", "blahblah", allJobs)

	m1, err = s.State.Machine("1")
	c.Assert(err, IsNil)
	check(m1, "1", "blahblah", allJobs)

	m, err := s.State.AllMachines()
	c.Assert(err, IsNil)
	c.Assert(m, HasLen, 2)
	check(m[0], "0", "series", oneJob)
	check(m[1], "1", "blahblah", allJobs)
}

func (s *StateSuite) TestInjectMachineErrors(c *C) {
	_, err := s.State.InjectMachine("", state.InstanceId("i-minvalid"), state.JobHostUnits)
	c.Assert(err, ErrorMatches, "cannot add a new machine: no series specified")
	_, err = s.State.InjectMachine("series", state.InstanceId(""), state.JobHostUnits)
	c.Assert(err, ErrorMatches, "cannot inject a machine without an instance id")
	_, err = s.State.InjectMachine("series", state.InstanceId("i-mlazy"))
	c.Assert(err, ErrorMatches, "cannot add a new machine: no jobs specified")
}

func (s *StateSuite) TestInjectMachine(c *C) {
	m, err := s.State.InjectMachine("series", state.InstanceId("i-mindustrious"), state.JobHostUnits, state.JobManageEnviron)
	c.Assert(err, IsNil)
	c.Assert(m.Jobs(), DeepEquals, []state.MachineJob{state.JobHostUnits, state.JobManageEnviron})
	instanceId, ok := m.InstanceId()
	c.Assert(ok, Equals, true)
	c.Assert(instanceId, Equals, state.InstanceId("i-mindustrious"))
}

func (s *StateSuite) TestReadMachine(c *C) {
	machine, err := s.State.AddMachine("series", state.JobHostUnits)
	c.Assert(err, IsNil)
	expectedId := machine.Id()
	machine, err = s.State.Machine(expectedId)
	c.Assert(err, IsNil)
	c.Assert(machine.Id(), Equals, expectedId)
}

func (s *StateSuite) TestMachineNotFound(c *C) {
	_, err := s.State.Machine("0")
	c.Assert(err, ErrorMatches, "machine 0 not found")
	c.Assert(state.IsNotFound(err), Equals, true)
}

func (s *StateSuite) TestAllMachines(c *C) {
	numInserts := 42
	for i := 0; i < numInserts; i++ {
		m, err := s.State.AddMachine("series", state.JobHostUnits)
		c.Assert(err, IsNil)
		err = m.SetInstanceId(state.InstanceId(fmt.Sprintf("foo-%d", i)))
		c.Assert(err, IsNil)
		err = m.SetAgentTools(newTools("7.8.9-foo-bar", "http://arble.tgz"))
		c.Assert(err, IsNil)
		err = m.Destroy()
		c.Assert(err, IsNil)
	}
	s.AssertMachineCount(c, numInserts)
	ms, _ := s.State.AllMachines()
	for i, m := range ms {
		c.Assert(m.Id(), Equals, strconv.Itoa(i))
		instId, ok := m.InstanceId()
		c.Assert(ok, Equals, true)
		c.Assert(string(instId), Equals, fmt.Sprintf("foo-%d", i))
		tools, err := m.AgentTools()
		c.Check(err, IsNil)
		c.Check(tools, DeepEquals, newTools("7.8.9-foo-bar", "http://arble.tgz"))
		c.Assert(m.Life(), Equals, state.Dying)
	}
}

func (s *StateSuite) TestAddService(c *C) {
	charm := s.AddTestingCharm(c, "dummy")
	_, err := s.State.AddService("haha/borken", charm)
	c.Assert(err, ErrorMatches, `cannot add service "haha/borken": invalid name`)
	_, err = s.State.Service("haha/borken")
	c.Assert(err, ErrorMatches, `"haha/borken" is not a valid service name`)

	// set that a nil charm is handled correctly
	_, err = s.State.AddService("umadbro", nil)
	c.Assert(err, ErrorMatches, `cannot add service "umadbro": charm is nil`)

	wordpress, err := s.State.AddService("wordpress", charm)
	c.Assert(err, IsNil)
	c.Assert(wordpress.Name(), Equals, "wordpress")
	mysql, err := s.State.AddService("mysql", charm)
	c.Assert(err, IsNil)
	c.Assert(mysql.Name(), Equals, "mysql")

	// Check that retrieving the new created services works correctly.
	wordpress, err = s.State.Service("wordpress")
	c.Assert(err, IsNil)
	c.Assert(wordpress.Name(), Equals, "wordpress")
	ch, _, err := wordpress.Charm()
	c.Assert(err, IsNil)
	c.Assert(ch.URL(), DeepEquals, charm.URL())
	mysql, err = s.State.Service("mysql")
	c.Assert(err, IsNil)
	c.Assert(mysql.Name(), Equals, "mysql")
	ch, _, err = mysql.Charm()
	c.Assert(err, IsNil)
	c.Assert(ch.URL(), DeepEquals, charm.URL())
}

func (s *StateSuite) TestServiceNotFound(c *C) {
	_, err := s.State.Service("bummer")
	c.Assert(err, ErrorMatches, `service "bummer" not found`)
	c.Assert(state.IsNotFound(err), Equals, true)
}

func (s *StateSuite) TestAllServices(c *C) {
	charm := s.AddTestingCharm(c, "dummy")
	services, err := s.State.AllServices()
	c.Assert(err, IsNil)
	c.Assert(len(services), Equals, 0)

	// Check that after adding services the result is ok.
	_, err = s.State.AddService("wordpress", charm)
	c.Assert(err, IsNil)
	services, err = s.State.AllServices()
	c.Assert(err, IsNil)
	c.Assert(len(services), Equals, 1)

	_, err = s.State.AddService("mysql", charm)
	c.Assert(err, IsNil)
	services, err = s.State.AllServices()
	c.Assert(err, IsNil)
	c.Assert(len(services), Equals, 2)

	// Check the returned service, order is defined by sorted keys.
	c.Assert(services[0].Name(), Equals, "wordpress")
	c.Assert(services[1].Name(), Equals, "mysql")
}

var inferEndpointsTests = []struct {
	summary string
	inputs  [][]string
	eps     []state.Endpoint
	err     string
}{
	{
		summary: "insane args",
		inputs:  [][]string{nil},
		err:     `cannot relate 0 endpoints`,
	}, {
		summary: "insane args",
		inputs:  [][]string{{"blah", "blur", "bleurgh"}},
		err:     `cannot relate 3 endpoints`,
	}, {
		summary: "invalid args",
		inputs: [][]string{
			{"ping:"},
			{":pong"},
			{":"},
		},
		err: `invalid endpoint ".*"`,
	}, {
		summary: "unknown service",
		inputs:  [][]string{{"wooble"}},
		err:     `service "wooble" not found`,
	}, {
		summary: "invalid relations",
		inputs: [][]string{
			{"lg", "lg"},
			{"ms", "ms"},
			{"wp", "wp"},
			{"rk1", "rk1"},
			{"rk1", "rk2"},
		},
		err: `no relations found`,
	}, {
		summary: "valid peer relation",
		inputs: [][]string{
			{"rk1"},
			{"rk1:ring"},
		},
		eps: []state.Endpoint{{
			ServiceName:   "rk1",
			Interface:     "riak",
			RelationName:  "ring",
			RelationRole:  state.RolePeer,
			RelationScope: charm.ScopeGlobal,
		}},
	}, {
		summary: "ambiguous provider/requirer relation",
		inputs: [][]string{
			{"ms", "wp"},
			{"ms", "wp:db"},
		},
		err: `ambiguous relation: ".*" could refer to "wp:db ms:dev"; "wp:db ms:prod"`,
	}, {
		summary: "unambiguous provider/requirer relation",
		inputs: [][]string{
			{"ms:dev", "wp"},
			{"ms:dev", "wp:db"},
		},
		eps: []state.Endpoint{{
			ServiceName:   "ms",
			Interface:     "mysql",
			RelationName:  "dev",
			RelationRole:  state.RoleProvider,
			RelationScope: charm.ScopeGlobal,
		}, {
			ServiceName:   "wp",
			Interface:     "mysql",
			RelationName:  "db",
			RelationRole:  state.RoleRequirer,
			RelationScope: charm.ScopeGlobal,
		}},
	}, {
		summary: "explicit logging relation is preferred over implicit juju-info",
		inputs:  [][]string{{"lg", "wp"}},
		eps: []state.Endpoint{{
			ServiceName:   "lg",
			Interface:     "logging",
			RelationName:  "logging-directory",
			RelationRole:  state.RoleRequirer,
			RelationScope: charm.ScopeContainer,
		}, {
			ServiceName:   "wp",
			Interface:     "logging",
			RelationName:  "logging-dir",
			RelationRole:  state.RoleProvider,
			RelationScope: charm.ScopeContainer,
		}},
	}, {
		summary: "implict relations can be chosen explicitly",
		inputs: [][]string{
			{"lg:info", "wp"},
			{"lg", "wp:juju-info"},
			{"lg:info", "wp:juju-info"},
		},
		eps: []state.Endpoint{{
			ServiceName:   "lg",
			Interface:     "juju-info",
			RelationName:  "info",
			RelationRole:  state.RoleRequirer,
			RelationScope: charm.ScopeContainer,
		}, {
			ServiceName:   "wp",
			Interface:     "juju-info",
			RelationName:  "juju-info",
			RelationRole:  state.RoleProvider,
			RelationScope: charm.ScopeGlobal,
		}},
	}, {
		summary: "implicit relations will be chosen if there are no other options",
		inputs:  [][]string{{"lg", "ms"}},
		eps: []state.Endpoint{{
			ServiceName:   "lg",
			Interface:     "juju-info",
			RelationName:  "info",
			RelationRole:  state.RoleRequirer,
			RelationScope: charm.ScopeContainer,
		}, {
			ServiceName:   "ms",
			Interface:     "juju-info",
			RelationName:  "juju-info",
			RelationRole:  state.RoleProvider,
			RelationScope: charm.ScopeGlobal,
		}},
	},
}

func (s *StateSuite) TestInferEndpoints(c *C) {
	_, err := s.State.AddService("ms", s.AddTestingCharm(c, "mysql-alternative"))
	c.Assert(err, IsNil)
	_, err = s.State.AddService("wp", s.AddTestingCharm(c, "wordpress"))
	c.Assert(err, IsNil)
	_, err = s.State.AddService("lg", s.AddTestingCharm(c, "logging"))
	c.Assert(err, IsNil)
	riak := s.AddTestingCharm(c, "riak")
	_, err = s.State.AddService("rk1", riak)
	c.Assert(err, IsNil)
	_, err = s.State.AddService("rk2", riak)
	c.Assert(err, IsNil)

	for i, t := range inferEndpointsTests {
		c.Logf("test %d", i)
		for j, input := range t.inputs {
			c.Logf("  input %d", j)
			eps, err := s.State.InferEndpoints(input)
			if t.err == "" {
				c.Assert(err, IsNil)
				c.Assert(eps, DeepEquals, t.eps)
			} else {
				c.Assert(err, ErrorMatches, t.err)
			}
		}
	}
}

func (s *StateSuite) TestEnvironConfig(c *C) {
	initial := map[string]interface{}{
		"name":                      "test",
		"type":                      "test",
		"authorized-keys":           "i-am-a-key",
		"default-series":            "precise",
		"agent-version":             "1.2.3",
		"development":               true,
		"firewall-mode":             "",
		"admin-secret":              "",
		"ca-cert":                   testing.CACert,
		"ca-private-key":            "",
		"ssl-hostname-verification": true,
	}
	cfg, err := config.New(initial)
	c.Assert(err, IsNil)
	st, err := state.Initialize(state.TestingStateInfo(), cfg, state.TestingDialTimeout)
	c.Assert(err, IsNil)
	st.Close()
	c.Assert(err, IsNil)
	cfg, err = s.State.EnvironConfig()
	c.Assert(err, IsNil)
	current := cfg.AllAttrs()
	c.Assert(current, DeepEquals, initial)

	current["authorized-keys"] = "i-am-a-new-key"
	cfg, err = config.New(current)
	c.Assert(err, IsNil)
	err = s.State.SetEnvironConfig(cfg)
	c.Assert(err, IsNil)
	cfg, err = s.State.EnvironConfig()
	c.Assert(err, IsNil)
	final := cfg.AllAttrs()
	c.Assert(final, DeepEquals, current)
}

func (s *StateSuite) TestEnvironConfigWithAdminSecret(c *C) {
	attrs := map[string]interface{}{
		"name":            "test",
		"type":            "test",
		"authorized-keys": "i-am-a-key",
		"default-series":  "precise",
		"development":     true,
		"admin-secret":    "foo",
		"ca-cert":         testing.CACert,
		"ca-private-key":  "",
	}
	cfg, err := config.New(attrs)
	c.Assert(err, IsNil)
	_, err = state.Initialize(state.TestingStateInfo(), cfg, state.TestingDialTimeout)
	c.Assert(err, ErrorMatches, "admin-secret should never be written to the state")

	delete(attrs, "admin-secret")
	cfg, err = config.New(attrs)
	st, err := state.Initialize(state.TestingStateInfo(), cfg, state.TestingDialTimeout)
	c.Assert(err, IsNil)
	st.Close()

	cfg, err = cfg.Apply(map[string]interface{}{"admin-secret": "foo"})
	err = s.State.SetEnvironConfig(cfg)
	c.Assert(err, ErrorMatches, "admin-secret should never be written to the state")
}

func (s *StateSuite) TestEnvironConstraints(c *C) {
	// Environ constraints are not available before initialization.
	_, err := s.State.EnvironConstraints()
	c.Assert(state.IsNotFound(err), Equals, true)
	m := map[string]interface{}{
		"type":            "dummy",
		"name":            "lisboa",
		"authorized-keys": "i-am-a-key",
		"ca-cert":         testing.CACert,
		"ca-private-key":  "",
	}
	cfg, err := config.New(m)
	c.Assert(err, IsNil)
	st, err := state.Initialize(state.TestingStateInfo(), cfg, state.TestingDialTimeout)
	c.Assert(err, IsNil)
	st.Close()

	// Environ constraints start out empty (for now).
	cons0 := constraints.Value{}
	cons1, err := s.State.EnvironConstraints()
	c.Assert(err, IsNil)
	c.Assert(cons1, DeepEquals, cons0)

	// Environ constraints can be set.
	cons2 := constraints.Value{Mem: uint64p(1024)}
	err = s.State.SetEnvironConstraints(cons2)
	c.Assert(err, IsNil)
	cons3, err := s.State.EnvironConstraints()
	c.Assert(err, IsNil)
	c.Assert(cons3, DeepEquals, cons2)
	c.Assert(cons3, Not(Equals), cons2)

	// Environ constraints are completely overwritten when re-set.
	cons4 := constraints.Value{CpuPower: uint64p(250)}
	err = s.State.SetEnvironConstraints(cons4)
	c.Assert(err, IsNil)
	cons5, err := s.State.EnvironConstraints()
	c.Assert(err, IsNil)
	c.Assert(cons5, DeepEquals, cons4)
	c.Assert(cons5, Not(Equals), cons4)
}

var machinesWatchTests = []struct {
	summary string
	test    func(*C, *state.State)
	changes []string
}{
	{
		"Do nothing",
		func(_ *C, _ *state.State) {},
		nil,
	}, {
		"Add a machine",
		func(c *C, s *state.State) {
			_, err := s.AddMachine("series", state.JobHostUnits)
			c.Assert(err, IsNil)
		},
		[]string{"0"},
	}, {
		"Ignore unrelated changes",
		func(c *C, s *state.State) {
			_, err := s.AddMachine("series", state.JobHostUnits)
			c.Assert(err, IsNil)
			m0, err := s.Machine("0")
			c.Assert(err, IsNil)
			err = m0.SetInstanceId("spam")
			c.Assert(err, IsNil)
		},
		[]string{"1"},
	}, {
		"Add two machines at once",
		func(c *C, s *state.State) {
			_, err := s.AddMachine("series", state.JobHostUnits)
			c.Assert(err, IsNil)
			_, err = s.AddMachine("series", state.JobHostUnits)
			c.Assert(err, IsNil)
		},
		[]string{"2", "3"},
	}, {
		"Report machines that become Dying",
		func(c *C, s *state.State) {
			m3, err := s.Machine("3")
			c.Assert(err, IsNil)
			err = m3.Destroy()
			c.Assert(err, IsNil)
		},
		[]string{"3"},
	}, {
		"Report machines that become Dead",
		func(c *C, s *state.State) {
			m3, err := s.Machine("3")
			c.Assert(err, IsNil)
			err = m3.EnsureDead()
			c.Assert(err, IsNil)
		},
		[]string{"3"},
	}, {
		"Do not report Dead machines that are removed",
		func(c *C, s *state.State) {
			m0, err := s.Machine("0")
			c.Assert(err, IsNil)
			err = m0.Destroy()
			c.Assert(err, IsNil)
			m3, err := s.Machine("3")
			c.Assert(err, IsNil)
			err = m3.Remove()
			c.Assert(err, IsNil)
		},
		[]string{"0"},
	}, {
		"Report previously known machines that are removed",
		func(c *C, s *state.State) {
			m0, err := s.Machine("0")
			c.Assert(err, IsNil)
			err = m0.EnsureDead()
			c.Assert(err, IsNil)
			m2, err := s.Machine("2")
			c.Assert(err, IsNil)
			err = m2.EnsureDead()
			c.Assert(err, IsNil)
			err = m2.Remove()
			c.Assert(err, IsNil)
		},
		[]string{"0", "2"},
	}, {
		"Added and Dead machines at once",
		func(c *C, s *state.State) {
			_, err := s.AddMachine("series", state.JobHostUnits)
			c.Assert(err, IsNil)
			m1, err := s.Machine("1")
			c.Assert(err, IsNil)
			err = m1.EnsureDead()
			c.Assert(err, IsNil)
		},
		[]string{"1", "4"},
	}, {
		"Add many, change many, and remove many at once",
		func(c *C, s *state.State) {
			machines := [20]*state.Machine{}
			var err error
			for i := 0; i < len(machines); i++ {
				machines[i], err = s.AddMachine("series", state.JobHostUnits)
				c.Assert(err, IsNil)
			}
			for i := 0; i < len(machines); i++ {
				err = machines[i].SetInstanceId(state.InstanceId("spam" + fmt.Sprint(i)))
				c.Assert(err, IsNil)
			}
			for i := 10; i < len(machines); i++ {
				err = machines[i].EnsureDead()
				c.Assert(err, IsNil)
				err = machines[i].Remove()
				c.Assert(err, IsNil)
			}
		},
		[]string{"5", "6", "7", "8", "9", "10", "11", "12", "13", "14"},
	}, {
		"Do not report never-seen and removed or dead",
		func(c *C, s *state.State) {
			m, err := s.AddMachine("series", state.JobHostUnits)
			c.Assert(err, IsNil)
			err = m.EnsureDead()
			c.Assert(err, IsNil)

			m, err = s.AddMachine("series", state.JobHostUnits)
			c.Assert(err, IsNil)
			err = m.EnsureDead()
			c.Assert(err, IsNil)
			err = m.Remove()
			c.Assert(err, IsNil)

			_, err = s.AddMachine("series", state.JobHostUnits)
			c.Assert(err, IsNil)
		},
		[]string{"27"},
	}, {
		"Take into account what's already in the queue",
		func(c *C, s *state.State) {
			m, err := s.AddMachine("series", state.JobHostUnits)
			c.Assert(err, IsNil)
			s.Sync()
			err = m.EnsureDead()
			c.Assert(err, IsNil)
			s.Sync()
			err = m.Remove()
			c.Assert(err, IsNil)
			s.Sync()
		},
		[]string{"28"},
	},
}

func (s *StateSuite) TestWatchMachines(c *C) {
	machineWatcher := s.State.WatchMachines()
	defer func() {
		c.Assert(machineWatcher.Stop(), IsNil)
	}()
	for i, test := range machinesWatchTests {
		c.Logf("Test %d: %s", i, test.summary)
		test.test(c, s.State)
		s.State.StartSync()
		var got []string
		for {
			select {
			case ids, ok := <-machineWatcher.Changes():
				c.Assert(ok, Equals, true)
				got = append(got, ids...)
				if len(got) < len(test.changes) {
					continue
				}
				sort.Strings(got)
				sort.Strings(test.changes)
				c.Assert(got, DeepEquals, test.changes)
			case <-time.After(500 * time.Millisecond):
				c.Fatalf("did not get change: want %#v, got %#v", test.changes, got)
			}
			break
		}
	}
	select {
	case got := <-machineWatcher.Changes():
		c.Fatalf("got unexpected change: %#v", got)
	case <-time.After(100 * time.Millisecond):
	}
}

var servicesWatchTests = []struct {
	summary string
	test    func(*C, *state.State, *state.Charm)
	changes []string
}{
	{
		"check initial empty event",
		func(_ *C, _ *state.State, _ *state.Charm) {},
		[]string(nil),
	},
	{
		"add a service",
		func(c *C, s *state.State, ch *state.Charm) {
			_, err := s.AddService("s0", ch)
			c.Assert(err, IsNil)
		},
		[]string{"s0"},
	},
	{
		"add a service and test unrelated change",
		func(c *C, s *state.State, ch *state.Charm) {
			svc, err := s.Service("s0")
			c.Assert(err, IsNil)
			err = svc.SetExposed()
			c.Assert(err, IsNil)
			_, err = s.AddService("s1", ch)
			c.Assert(err, IsNil)
		},
		[]string{"s1"},
	},
	{
		"add two services",
		func(c *C, s *state.State, ch *state.Charm) {
			_, err := s.AddService("s2", ch)
			c.Assert(err, IsNil)
			_, err = s.AddService("s3", ch)
			c.Assert(err, IsNil)
		},
		[]string{"s2", "s3"},
	},
	{
		"destroy a service",
		func(c *C, s *state.State, _ *state.Charm) {
			svc3, err := s.Service("s3")
			c.Assert(err, IsNil)
			err = svc3.Destroy()
			c.Assert(err, IsNil)
		},
		[]string{"s3"},
	},
	{
		"destroy one (to Dying); remove another",
		func(c *C, s *state.State, _ *state.Charm) {
			svc0, err := s.Service("s0")
			c.Assert(err, IsNil)
			_, err = svc0.AddUnit()
			c.Assert(err, IsNil)
			err = svc0.Destroy()
			c.Assert(err, IsNil)
			svc2, err := s.Service("s2")
			c.Assert(err, IsNil)
			err = svc2.Destroy()
			c.Assert(err, IsNil)
		},
		[]string{"s0", "s2"},
	},
	{
		"remove the Dying one",
		func(c *C, s *state.State, _ *state.Charm) {
			svc0, err := s.Service("s0")
			c.Assert(err, IsNil)
			removeAllUnits(c, svc0)
		},
		[]string{"s0"},
	},
	{
		"add and remove a service at the same time",
		func(c *C, s *state.State, ch *state.Charm) {
			_, err := s.AddService("s4", ch)
			c.Assert(err, IsNil)
			svc1, err := s.Service("s1")
			c.Assert(err, IsNil)
			err = svc1.Destroy()
			c.Assert(err, IsNil)
		},
		[]string{"s1", "s4"},
	},
	{
		"add and remove many services at once",
		func(c *C, s *state.State, ch *state.Charm) {
			services := [20]*state.Service{}
			var err error
			for i := 0; i < len(services); i++ {
				services[i], err = s.AddService("ss"+fmt.Sprint(i), ch)
				c.Assert(err, IsNil)
			}
			for i := 10; i < len(services); i++ {
				err = services[i].Destroy()
				c.Assert(err, IsNil)
			}
		},
		[]string{"ss0", "ss1", "ss2", "ss3", "ss4", "ss5", "ss6", "ss7", "ss8", "ss9"},
	},
	{
		"set exposed and change life at the same time",
		func(c *C, s *state.State, ch *state.Charm) {
			_, err := s.AddService("twenty-five", ch)
			c.Assert(err, IsNil)
			svc9, err := s.Service("ss9")
			c.Assert(err, IsNil)
			err = svc9.SetExposed()
			c.Assert(err, IsNil)
			err = svc9.Destroy()
			c.Assert(err, IsNil)
		},
		[]string{"twenty-five", "ss9"},
	},
}

func (s *StateSuite) TestWatchServices(c *C) {
	serviceWatcher := s.State.WatchServices()
	defer func() {
		c.Assert(serviceWatcher.Stop(), IsNil)
	}()
	charm := s.AddTestingCharm(c, "dummy")
	for i, test := range servicesWatchTests {
		c.Logf("test %d: %s", i, test.summary)
		test.test(c, s.State, charm)
		s.State.StartSync()
		var got []string
		for {
			select {
			case new, ok := <-serviceWatcher.Changes():
				c.Assert(ok, Equals, true)
				got = append(got, new...)
				if len(got) < len(test.changes) {
					continue
				}
				sort.Strings(got)
				sort.Strings(test.changes)
				c.Assert(got, DeepEquals, test.changes)
			case <-time.After(500 * time.Millisecond):
				c.Fatalf("did not get change, want: %#v, got: %#v", test.changes, got)
			}
			break
		}
	}
	select {
	case got := <-serviceWatcher.Changes():
		c.Fatalf("got unexpected change: %#v", got)
	case <-time.After(100 * time.Millisecond):
	}
}

func (s *StateSuite) TestInitialize(c *C) {
	m := map[string]interface{}{
		"type":                      "dummy",
		"name":                      "lisboa",
		"authorized-keys":           "i-am-a-key",
		"default-series":            "precise",
		"agent-version":             "1.2.3",
		"development":               true,
		"firewall-mode":             "",
		"admin-secret":              "",
		"ca-cert":                   testing.CACert,
		"ca-private-key":            "",
		"ssl-hostname-verification": true,
	}
	cfg, err := config.New(m)
	c.Assert(err, IsNil)
	st, err := state.Initialize(state.TestingStateInfo(), cfg, state.TestingDialTimeout)
	c.Assert(err, IsNil)
	c.Assert(st, NotNil)
	defer st.Close()
	env, err := st.EnvironConfig()
	c.Assert(env.AllAttrs(), DeepEquals, m)
}

func (s *StateSuite) TestDoubleInitialize(c *C) {
	m := map[string]interface{}{
		"type":                      "dummy",
		"name":                      "lisboa",
		"authorized-keys":           "i-am-a-key",
		"default-series":            "precise",
		"agent-version":             "1.2.3",
		"development":               true,
		"firewall-mode":             "",
		"admin-secret":              "",
		"ca-cert":                   testing.CACert,
		"ca-private-key":            "",
		"ssl-hostname-verification": true,
	}
	cfg, err := config.New(m)
	c.Assert(err, IsNil)
	st, err := state.Initialize(state.TestingStateInfo(), cfg, state.TestingDialTimeout)
	c.Assert(err, IsNil)
	c.Assert(st, NotNil)
	env1, err := st.EnvironConfig()
	st.Close()

	// initialize again, there should be no error and the
	// environ config should not change.
	m = map[string]interface{}{
		"type":                      "dummy",
		"name":                      "sydney",
		"authorized-keys":           "i-am-not-an-animal",
		"default-series":            "xanadu",
		"development":               false,
		"agent-version":             "3.4.5",
		"firewall-mode":             "",
		"admin-secret":              "",
		"ca-cert":                   testing.CACert,
		"ca-private-key":            "",
		"ssl-hostname-verification": false,
	}
	cfg, err = config.New(m)
	c.Assert(err, IsNil)
	st, err = state.Initialize(state.TestingStateInfo(), cfg, state.TestingDialTimeout)
	c.Assert(err, IsNil)
	c.Assert(st, NotNil)
	env2, err := st.EnvironConfig()
	st.Close()

	c.Assert(env1.AllAttrs(), DeepEquals, env2.AllAttrs())
}

var sortPortsTests = []struct {
	have, want []state.Port
}{
	{nil, []state.Port{}},
	{[]state.Port{{"b", 1}, {"a", 99}, {"a", 1}}, []state.Port{{"a", 1}, {"a", 99}, {"b", 1}}},
}

func (*StateSuite) TestSortPorts(c *C) {
	for _, t := range sortPortsTests {
		p := make([]state.Port, len(t.have))
		copy(p, t.have)
		state.SortPorts(p)
		c.Check(p, DeepEquals, t.want)
		state.SortPorts(p)
		c.Check(p, DeepEquals, t.want)
	}
}

func (*StateSuite) TestNameChecks(c *C) {
	assertService := func(s string, expect bool) {
		c.Assert(state.IsServiceName(s), Equals, expect)
		// Check that anything that is considered a valid service name
		// is also (in)valid if a(n) (in)valid unit designator is added
		// to it.
		c.Assert(state.IsUnitName(s+"/0"), Equals, expect)
		c.Assert(state.IsUnitName(s+"/99"), Equals, expect)
		c.Assert(state.IsUnitName(s+"/-1"), Equals, false)
		c.Assert(state.IsUnitName(s+"/blah"), Equals, false)
		c.Assert(state.IsUnitName(s+"/"), Equals, false)
	}
	// Service names must be non-empty...
	assertService("", false)
	// must not consist entirely of numbers
	assertService("33", false)
	// may consist of a single word
	assertService("wordpress", true)
	// may contain hyphen-seperated words...
	assertService("super-duper-wordpress", true)
	// ...but those words must have at least one letter in them
	assertService("super-1234-wordpress", false)
	// may contain internal numbers.
	assertService("w0rd-pre55", true)
	// must not begin with a number
	assertService("3wordpress", false)
	// but internal, hyphen-sperated words can begin with numbers
	assertService("foo-2foo", true)
	// and may end with a number...
	assertService("foo2", true)
	// ...unless that number is all by itself
	assertService("foo-2", false)

	assertMachine := func(s string, expect bool) {
		c.Assert(state.IsMachineId(s), Equals, expect)
	}
	assertMachine("0", true)
	assertMachine("1", true)
	assertMachine("1000001", true)
	assertMachine("01", false)
	assertMachine("-1", false)
	assertMachine("", false)
	assertMachine("cantankerous", false)
}

type attrs map[string]interface{}

var watchEnvironConfigTests = []attrs{
	{
		"type":            "my-type",
		"name":            "my-name",
		"authorized-keys": "i-am-a-key",
		"ca-cert":         testing.CACert,
		"ca-private-key":  "",
	},
	{
		// Add an attribute.
		"type":            "my-type",
		"name":            "my-name",
		"default-series":  "my-series",
		"authorized-keys": "i-am-a-key",
		"ca-cert":         testing.CACert,
		"ca-private-key":  "",
	},
	{
		// Set a new attribute value.
		"type":            "my-type",
		"name":            "my-new-name",
		"default-series":  "my-series",
		"authorized-keys": "i-am-a-key",
		"ca-cert":         testing.CACert,
		"ca-private-key":  "",
	},
}

func (s *StateSuite) TestWatchEnvironConfig(c *C) {
	watcher := s.State.WatchEnvironConfig()
	defer func() {
		c.Assert(watcher.Stop(), IsNil)
	}()
	for i, test := range watchEnvironConfigTests {
		c.Logf("test %d", i)
		change, err := config.New(test)
		c.Assert(err, IsNil)
		if i == 0 {
			st, err := state.Initialize(state.TestingStateInfo(), change, state.TestingDialTimeout)
			c.Assert(err, IsNil)
			st.Close()
		} else {
			err = s.State.SetEnvironConfig(change)
			c.Assert(err, IsNil)
		}
		c.Assert(err, IsNil)
		s.State.StartSync()
		select {
		case got, ok := <-watcher.Changes():
			c.Assert(ok, Equals, true)
			c.Assert(got.AllAttrs(), DeepEquals, change.AllAttrs())
		case <-time.After(500 * time.Millisecond):
			c.Fatalf("did not get change: %#v", test)
		}
	}

	select {
	case got := <-watcher.Changes():
		c.Fatalf("got unexpected change: %#v", got)
	case <-time.After(50 * time.Millisecond):
	}
}

func (s *StateSuite) TestWatchEnvironConfigAfterCreation(c *C) {
	cfg, err := config.New(watchEnvironConfigTests[0])
	c.Assert(err, IsNil)
	st, err := state.Initialize(state.TestingStateInfo(), cfg, state.TestingDialTimeout)
	c.Assert(err, IsNil)
	st.Close()
	s.State.Sync()
	watcher := s.State.WatchEnvironConfig()
	defer watcher.Stop()
	select {
	case got, ok := <-watcher.Changes():
		c.Assert(ok, Equals, true)
		c.Assert(got.AllAttrs(), DeepEquals, cfg.AllAttrs())
	case <-time.After(500 * time.Millisecond):
		c.Fatalf("did not get change")
	}
}

func (s *StateSuite) TestWatchEnvironConfigInvalidConfig(c *C) {
	m := map[string]interface{}{
		"type":            "dummy",
		"name":            "lisboa",
		"authorized-keys": "i-am-a-key",
		"ca-cert":         testing.CACert,
		"ca-private-key":  "",
	}
	cfg1, err := config.New(m)
	c.Assert(err, IsNil)
	st, err := state.Initialize(state.TestingStateInfo(), cfg1, state.TestingDialTimeout)
	c.Assert(err, IsNil)
	st.Close()

	// Corrupt the environment configuration.
	settings := s.Session.DB("juju").C("settings")
	err = settings.UpdateId("e", bson.D{{"$unset", bson.D{{"name", 1}}}})
	c.Assert(err, IsNil)

	s.State.Sync()

	// Start watching the configuration.
	watcher := s.State.WatchEnvironConfig()
	defer watcher.Stop()
	done := make(chan *config.Config)
	go func() {
		select {
		case cfg, ok := <-watcher.Changes():
			if !ok {
				c.Errorf("watcher channel closed")
			} else {
				done <- cfg
			}
		case <-time.After(5 * time.Second):
			c.Fatalf("no environment configuration observed")
		}
	}()

	s.State.Sync()

	// The invalid configuration must not have been generated.
	select {
	case <-done:
		c.Fatalf("configuration returned too soon")
	case <-time.After(100 * time.Millisecond):
	}

	// Fix the configuration.
	cfg2, err := config.New(map[string]interface{}{
		"type":            "dummy",
		"name":            "lisboa",
		"authorized-keys": "new-key",
		"ca-cert":         testing.CACert,
		"ca-private-key":  "",
	})
	c.Assert(err, IsNil)
	err = s.State.SetEnvironConfig(cfg2)
	c.Assert(err, IsNil)

	s.State.StartSync()
	select {
	case cfg3 := <-done:
		c.Assert(cfg3.AllAttrs(), DeepEquals, cfg2.AllAttrs())
	case <-time.After(5 * time.Second):
		c.Fatalf("no environment configuration observed")
	}
}

func (s *StateSuite) TestAddAndGetEquivalence(c *C) {
	// The equivalence tested here isn't necessarily correct, and
	// comparing private details is discouraged in the project.
	// The implementation might choose to cache information, or
	// to have different logic when adding or removing, and the
	// comparison might fail despite it being correct.
	// That said, we've had bugs with txn-revno being incorrect
	// before, so this testing at least ensures we're conscious
	// about such changes.

	m1, err := s.State.AddMachine("series", state.JobHostUnits)
	c.Assert(err, IsNil)
	m2, err := s.State.Machine(m1.Id())
	c.Assert(m1, DeepEquals, m2)

	charm1 := s.AddTestingCharm(c, "wordpress")
	charm2, err := s.State.Charm(charm1.URL())
	c.Assert(err, IsNil)
	c.Assert(charm1, DeepEquals, charm2)

	wordpress1, err := s.State.AddService("wordpress", charm1)
	c.Assert(err, IsNil)
	wordpress2, err := s.State.Service("wordpress")
	c.Assert(err, IsNil)
	c.Assert(wordpress1, DeepEquals, wordpress2)

	unit1, err := wordpress1.AddUnit()
	c.Assert(err, IsNil)
	unit2, err := s.State.Unit("wordpress/0")
	c.Assert(err, IsNil)
	c.Assert(unit1, DeepEquals, unit2)

	_, err = s.State.AddService("mysql", s.AddTestingCharm(c, "mysql"))
	c.Assert(err, IsNil)
	eps, err := s.State.InferEndpoints([]string{"wordpress", "mysql"})
	c.Assert(err, IsNil)
	relation1, err := s.State.AddRelation(eps...)
	c.Assert(err, IsNil)
	relation2, err := s.State.EndpointsRelation(eps...)
	c.Assert(relation1, DeepEquals, relation2)
	relation3, err := s.State.Relation(relation1.Id())
	c.Assert(relation1, DeepEquals, relation3)
}

func tryOpenState(info *state.Info) error {
	st, err := state.Open(info, state.TestingDialTimeout)
	if err == nil {
		st.Close()
	}
	return err
}

func (s *StateSuite) TestOpenWithoutSetMongoPassword(c *C) {
	info := state.TestingStateInfo()
	info.EntityName, info.Password = "arble", "bar"
	err := tryOpenState(info)
	c.Assert(state.IsUnauthorizedError(err), Equals, true)

	info.EntityName, info.Password = "arble", ""
	err = tryOpenState(info)
	c.Assert(state.IsUnauthorizedError(err), Equals, true)

	info.EntityName, info.Password = "", ""
	err = tryOpenState(info)
	c.Assert(err, IsNil)
}

func (s *StateSuite) TestOpenBadAddress(c *C) {
	info := state.TestingStateInfo()
	info.Addrs = []string{"0.1.2.3:1234"}
<<<<<<< HEAD
	st, err := state.Open(info, 1*time.Millisecond)
	if err == nil {
		st.Close()
	}
	c.Assert(err, ErrorMatches, "no reachable servers")
}

func testSetPassword(c *C, getEntity func() (state.Authenticator, error)) {
=======
	state.SetDialTimeout(1 * time.Millisecond)
	defer state.SetDialTimeout(state.SetDialTimeout(1 * time.Millisecond))
	defer state.SetRetryDelay(state.SetRetryDelay(1 * time.Millisecond))

	err := tryOpenState(info)
	c.Assert(err, ErrorMatches, "no reachable servers")
}

func (s *StateSuite) TestOpenDelaysRetryBadAddress(c *C) {
	retryDelay := 200 * time.Millisecond
	info := state.TestingStateInfo()
	info.Addrs = []string{"0.1.2.3:1234"}
	defer state.SetDialTimeout(state.SetDialTimeout(1 * time.Millisecond))
	defer state.SetRetryDelay(state.SetRetryDelay(retryDelay))

	t0 := time.Now()
	err := tryOpenState(info)
	c.Assert(err, ErrorMatches, "no reachable servers")
	// tryOpenState should have delayed for at least RetryDelay
	// internall mgo will try three times in a row before returning
	// to the caller.
	c.Assert(true, Equals, time.Since(t0) > 3*retryDelay)
}

func (s *StateSuite) TestOpenDoesNotDelayOnHandShakeFailure(c *C) {
	retryDelay := 200 * time.Millisecond
	l, err := net.Listen("tcp", "127.0.0.1:0")
	c.Assert(err, IsNil)
	defer l.Close()
	go func() {
		for {
			conn, err := l.Accept()
			if err != nil {
				return
			}
			conn.Write([]byte("this is not a SSL handshake\nno sir\n"))
			conn.Close()
		}
	}()
	info := state.TestingStateInfo()
	info.Addrs = []string{l.Addr().String()}
	defer state.SetDialTimeout(state.SetDialTimeout(1 * time.Millisecond))
	defer state.SetRetryDelay(state.SetRetryDelay(retryDelay))

	t0 := time.Now()
	err = tryOpenState(info)
	c.Assert(err, ErrorMatches, "no reachable servers")
	// tryOpenState should not have delayed because the socket
	// connected, but ssl handshake failed
	c.Assert(true, Equals, time.Since(t0) < 3*retryDelay)
}

func testSetPassword(c *C, getEntity func() (state.Entity, error)) {
>>>>>>> 9f6c512c
	e, err := getEntity()
	c.Assert(err, IsNil)

	c.Assert(e.PasswordValid("foo"), Equals, false)
	err = e.SetPassword("foo")
	c.Assert(err, IsNil)
	c.Assert(e.PasswordValid("foo"), Equals, true)

	// Check a newly-fetched entity has the same password.
	e2, err := getEntity()
	c.Assert(err, IsNil)
	c.Assert(e2.PasswordValid("foo"), Equals, true)

	err = e.SetPassword("bar")
	c.Assert(err, IsNil)
	c.Assert(e.PasswordValid("foo"), Equals, false)
	c.Assert(e.PasswordValid("bar"), Equals, true)

	// Check that refreshing fetches the new password
	err = e2.Refresh()
	c.Assert(err, IsNil)
	c.Assert(e2.PasswordValid("bar"), Equals, true)

	if le, ok := e.(lifer); ok {
		testWhenDying(c, le, noErr, notAliveErr, func() error {
			return e.SetPassword("arble")
		})
	}
}

type entity interface {
	lifer
	EntityName() string
	SetMongoPassword(password string) error
	SetPassword(password string) error
	PasswordValid(password string) bool
	Refresh() error
}

func testSetMongoPassword(c *C, getEntity func(st *state.State) (entity, error)) {
	info := state.TestingStateInfo()
	st, err := state.Open(info, state.TestingDialTimeout)
	c.Assert(err, IsNil)
	defer st.Close()
	// Turn on fully-authenticated mode.
	err = st.SetAdminMongoPassword("admin-secret")
	c.Assert(err, IsNil)

	// Set the password for the entity
	ent, err := getEntity(st)
	c.Assert(err, IsNil)
	err = ent.SetMongoPassword("foo")
	c.Assert(err, IsNil)

	// Check that we cannot log in with the wrong password.
	info.EntityName = ent.EntityName()
	info.Password = "bar"
	err = tryOpenState(info)
	c.Assert(state.IsUnauthorizedError(err), Equals, true)

	// Check that we can log in with the correct password.
	info.Password = "foo"
	st1, err := state.Open(info, state.TestingDialTimeout)
	c.Assert(err, IsNil)
	defer st1.Close()

	// Change the password with an entity derived from the newly
	// opened and authenticated state.
	ent, err = getEntity(st)
	c.Assert(err, IsNil)
	err = ent.SetMongoPassword("bar")
	c.Assert(err, IsNil)

	// Check that we cannot log in with the old password.
	info.Password = "foo"
	err = tryOpenState(info)
	c.Assert(state.IsUnauthorizedError(err), Equals, true)

	// Check that we can log in with the correct password.
	info.Password = "bar"
	err = tryOpenState(info)
	c.Assert(err, IsNil)

	// Check that the administrator can still log in.
	info.EntityName, info.Password = "", "admin-secret"
	err = tryOpenState(info)
	c.Assert(err, IsNil)

	// Remove the admin password so that the test harness can reset the state.
	err = st.SetAdminMongoPassword("")
	c.Assert(err, IsNil)
}

func (s *StateSuite) TestSetAdminMongoPassword(c *C) {
	// Check that we can SetAdminMongoPassword to nothing when there's
	// no password currently set.
	err := s.State.SetAdminMongoPassword("")
	c.Assert(err, IsNil)

	err = s.State.SetAdminMongoPassword("foo")
	c.Assert(err, IsNil)
	defer s.State.SetAdminMongoPassword("")
	info := state.TestingStateInfo()
	err = tryOpenState(info)
	c.Assert(state.IsUnauthorizedError(err), Equals, true)

	info.Password = "foo"
	err = tryOpenState(info)
	c.Assert(err, IsNil)

	err = s.State.SetAdminMongoPassword("")
	c.Assert(err, IsNil)

	// Check that removing the password is idempotent.
	err = s.State.SetAdminMongoPassword("")
	c.Assert(err, IsNil)

	info.Password = ""
	err = tryOpenState(info)
	c.Assert(err, IsNil)
}

type namedEntity interface {
	EntityName() string
}

var envConfig = map[string]interface{}{
	"name": "test",
	"type": "test",
}

func setUpEnvConfig(c *C) {
	cfg, err := config.New(envConfig)
	c.Assert(err, IsNil)
	st, err := state.Initialize(state.TestingStateInfo(), cfg, state.TestingDialTimeout)
	c.Assert(err, IsNil)
	st.Close()
}

func (s *StateSuite) testEntity(c *C, getEntity func(string) (namedEntity, error)) {
	e, err := getEntity("environment-foo")
	c.Check(e, IsNil)
	c.Assert(err, ErrorMatches, "settings not found")

	setUpEnvConfig(c)

	bad := []string{"", "machine", "-foo", "foo-", "---", "machine-jim", "unit-123", "unit-foo", "service-", "service-foo/bar", "environment-foo"}
	for _, name := range bad {
		c.Logf(name)
		e, err := getEntity(name)
		c.Check(e, IsNil)
		c.Assert(err, ErrorMatches, `invalid entity name ".*"`)
	}

	e, err = getEntity("machine-1234")
	c.Check(e, IsNil)
	c.Assert(err, ErrorMatches, `machine 1234 not found`)
	c.Assert(state.IsNotFound(err), Equals, true)

	e, err = getEntity("unit-foo-654")
	c.Check(e, IsNil)
	c.Assert(err, ErrorMatches, `unit "foo/654" not found`)
	c.Assert(state.IsNotFound(err), Equals, true)

	e, err = getEntity("unit-foo-bar-654")
	c.Check(e, IsNil)
	c.Assert(err, ErrorMatches, `unit "foo-bar/654" not found`)
	c.Assert(state.IsNotFound(err), Equals, true)

	m, err := s.State.AddMachine("series", state.JobHostUnits)
	c.Assert(err, IsNil)

	e, err = getEntity(m.EntityName())
	c.Assert(err, IsNil)
	c.Assert(e, FitsTypeOf, m)
	c.Assert(e.EntityName(), Equals, m.EntityName())

	svc, err := s.State.AddService("ser-vice2", s.AddTestingCharm(c, "mysql"))
	c.Assert(err, IsNil)
	u, err := svc.AddUnit()
	c.Assert(err, IsNil)

	e, err = getEntity(u.EntityName())
	c.Assert(err, IsNil)
	c.Assert(e, FitsTypeOf, u)
	c.Assert(e.EntityName(), Equals, u.EntityName())

	m.Destroy()
	svc.Destroy()
}

func (s *StateSuite) TestAuthenticator(c *C) {
	getEntity := func(name string) (namedEntity, error) {
		e, err := s.State.Authenticator(name)
		if err != nil {
			return nil, err
		}
		return e.(namedEntity), nil
	}
	s.testEntity(c, getEntity)
	e, err := getEntity("user-arble")
	c.Check(e, IsNil)
	c.Assert(err, ErrorMatches, `user "arble" not found`)
	c.Assert(state.IsNotFound(err), Equals, true)

	user, err := s.State.AddUser("arble", "pass")
	c.Assert(err, IsNil)

	e, err = getEntity(user.EntityName())
	c.Assert(err, IsNil)
	c.Assert(e, FitsTypeOf, user)
	c.Assert(e.EntityName(), Equals, user.EntityName())

	_, err = getEntity("environment-test")
	c.Assert(
		err,
		ErrorMatches,
		`entity "environment-test" does not support authentication`,
	)
}

func (s *StateSuite) TestAnnotator(c *C) {
	getEntity := func(name string) (namedEntity, error) {
		e, err := s.State.Annotator(name)
		if err != nil {
			return nil, err
		}
		return e.(namedEntity), nil
	}
	s.testEntity(c, getEntity)
	svc, err := s.State.AddService("ser-vice1", s.AddTestingCharm(c, "dummy"))
	c.Assert(err, IsNil)

	service, err := getEntity(svc.EntityName())
	c.Assert(err, IsNil)
	c.Assert(service, FitsTypeOf, svc)
	c.Assert(service.EntityName(), Equals, svc.EntityName())

	e, err := getEntity("environment-" + envConfig["name"].(string))
	c.Assert(err, IsNil)
	env, err := s.State.Environment()
	c.Assert(err, IsNil)
	c.Assert(e, FitsTypeOf, env)
	c.Assert(e.EntityName(), Equals, env.EntityName())

	user, err := s.State.AddUser("arble", "pass")
	c.Assert(err, IsNil)
	_, err = getEntity(user.EntityName())
	c.Assert(
		err,
		ErrorMatches,
		`entity "user-arble" does not support annotations`,
	)
}<|MERGE_RESOLUTION|>--- conflicted
+++ resolved
@@ -27,7 +27,7 @@
 func (s *StateSuite) TestDialAgain(c *C) {
 	// Ensure idempotent operations on Dial are working fine.
 	for i := 0; i < 2; i++ {
-		st, err := state.Open(state.TestingStateInfo(), state.TestingDialTimeout)
+		st, err := state.Open(state.TestingStateInfo(), state.TestingDialTimeout, state.TestingRetryDelay)
 		c.Assert(err, IsNil)
 		c.Assert(st.Close(), IsNil)
 	}
@@ -427,7 +427,7 @@
 	}
 	cfg, err := config.New(initial)
 	c.Assert(err, IsNil)
-	st, err := state.Initialize(state.TestingStateInfo(), cfg, state.TestingDialTimeout)
+	st, err := state.Initialize(state.TestingStateInfo(), cfg, state.TestingDialTimeout, state.TestingRetryDelay)
 	c.Assert(err, IsNil)
 	st.Close()
 	c.Assert(err, IsNil)
@@ -460,12 +460,12 @@
 	}
 	cfg, err := config.New(attrs)
 	c.Assert(err, IsNil)
-	_, err = state.Initialize(state.TestingStateInfo(), cfg, state.TestingDialTimeout)
+	_, err = state.Initialize(state.TestingStateInfo(), cfg, state.TestingDialTimeout, state.TestingRetryDelay)
 	c.Assert(err, ErrorMatches, "admin-secret should never be written to the state")
 
 	delete(attrs, "admin-secret")
 	cfg, err = config.New(attrs)
-	st, err := state.Initialize(state.TestingStateInfo(), cfg, state.TestingDialTimeout)
+	st, err := state.Initialize(state.TestingStateInfo(), cfg, state.TestingDialTimeout, state.TestingRetryDelay)
 	c.Assert(err, IsNil)
 	st.Close()
 
@@ -487,7 +487,7 @@
 	}
 	cfg, err := config.New(m)
 	c.Assert(err, IsNil)
-	st, err := state.Initialize(state.TestingStateInfo(), cfg, state.TestingDialTimeout)
+	st, err := state.Initialize(state.TestingStateInfo(), cfg, state.TestingDialTimeout, state.TestingRetryDelay)
 	c.Assert(err, IsNil)
 	st.Close()
 
@@ -870,7 +870,7 @@
 	}
 	cfg, err := config.New(m)
 	c.Assert(err, IsNil)
-	st, err := state.Initialize(state.TestingStateInfo(), cfg, state.TestingDialTimeout)
+	st, err := state.Initialize(state.TestingStateInfo(), cfg, state.TestingDialTimeout, state.TestingRetryDelay)
 	c.Assert(err, IsNil)
 	c.Assert(st, NotNil)
 	defer st.Close()
@@ -894,7 +894,7 @@
 	}
 	cfg, err := config.New(m)
 	c.Assert(err, IsNil)
-	st, err := state.Initialize(state.TestingStateInfo(), cfg, state.TestingDialTimeout)
+	st, err := state.Initialize(state.TestingStateInfo(), cfg, state.TestingDialTimeout, state.TestingRetryDelay)
 	c.Assert(err, IsNil)
 	c.Assert(st, NotNil)
 	env1, err := st.EnvironConfig()
@@ -917,7 +917,7 @@
 	}
 	cfg, err = config.New(m)
 	c.Assert(err, IsNil)
-	st, err = state.Initialize(state.TestingStateInfo(), cfg, state.TestingDialTimeout)
+	st, err = state.Initialize(state.TestingStateInfo(), cfg, state.TestingDialTimeout, state.TestingRetryDelay)
 	c.Assert(err, IsNil)
 	c.Assert(st, NotNil)
 	env2, err := st.EnvironConfig()
@@ -1029,7 +1029,7 @@
 		change, err := config.New(test)
 		c.Assert(err, IsNil)
 		if i == 0 {
-			st, err := state.Initialize(state.TestingStateInfo(), change, state.TestingDialTimeout)
+			st, err := state.Initialize(state.TestingStateInfo(), change, state.TestingDialTimeout, state.TestingRetryDelay)
 			c.Assert(err, IsNil)
 			st.Close()
 		} else {
@@ -1057,7 +1057,7 @@
 func (s *StateSuite) TestWatchEnvironConfigAfterCreation(c *C) {
 	cfg, err := config.New(watchEnvironConfigTests[0])
 	c.Assert(err, IsNil)
-	st, err := state.Initialize(state.TestingStateInfo(), cfg, state.TestingDialTimeout)
+	st, err := state.Initialize(state.TestingStateInfo(), cfg, state.TestingDialTimeout, state.TestingRetryDelay)
 	c.Assert(err, IsNil)
 	st.Close()
 	s.State.Sync()
@@ -1082,7 +1082,7 @@
 	}
 	cfg1, err := config.New(m)
 	c.Assert(err, IsNil)
-	st, err := state.Initialize(state.TestingStateInfo(), cfg1, state.TestingDialTimeout)
+	st, err := state.Initialize(state.TestingStateInfo(), cfg1, state.TestingDialTimeout, state.TestingRetryDelay)
 	c.Assert(err, IsNil)
 	st.Close()
 
@@ -1185,7 +1185,7 @@
 }
 
 func tryOpenState(info *state.Info) error {
-	st, err := state.Open(info, state.TestingDialTimeout)
+	st, err := state.Open(info, state.TestingDialTimeout, state.TestingRetryDelay)
 	if err == nil {
 		st.Close()
 	}
@@ -1210,21 +1210,10 @@
 func (s *StateSuite) TestOpenBadAddress(c *C) {
 	info := state.TestingStateInfo()
 	info.Addrs = []string{"0.1.2.3:1234"}
-<<<<<<< HEAD
-	st, err := state.Open(info, 1*time.Millisecond)
+	st, err := state.Open(info, 1*time.Millisecond, state.TestingRetryDelay)
 	if err == nil {
 		st.Close()
 	}
-	c.Assert(err, ErrorMatches, "no reachable servers")
-}
-
-func testSetPassword(c *C, getEntity func() (state.Authenticator, error)) {
-=======
-	state.SetDialTimeout(1 * time.Millisecond)
-	defer state.SetDialTimeout(state.SetDialTimeout(1 * time.Millisecond))
-	defer state.SetRetryDelay(state.SetRetryDelay(1 * time.Millisecond))
-
-	err := tryOpenState(info)
 	c.Assert(err, ErrorMatches, "no reachable servers")
 }
 
@@ -1232,11 +1221,12 @@
 	retryDelay := 200 * time.Millisecond
 	info := state.TestingStateInfo()
 	info.Addrs = []string{"0.1.2.3:1234"}
-	defer state.SetDialTimeout(state.SetDialTimeout(1 * time.Millisecond))
-	defer state.SetRetryDelay(state.SetRetryDelay(retryDelay))
 
 	t0 := time.Now()
-	err := tryOpenState(info)
+	st, err := state.Open(info, 1*time.Millisecond, retryDelay)
+	if err == nil {
+		st.Close()
+	}
 	c.Assert(err, ErrorMatches, "no reachable servers")
 	// tryOpenState should have delayed for at least RetryDelay
 	// internall mgo will try three times in a row before returning
@@ -1261,19 +1251,19 @@
 	}()
 	info := state.TestingStateInfo()
 	info.Addrs = []string{l.Addr().String()}
-	defer state.SetDialTimeout(state.SetDialTimeout(1 * time.Millisecond))
-	defer state.SetRetryDelay(state.SetRetryDelay(retryDelay))
 
 	t0 := time.Now()
-	err = tryOpenState(info)
+	st, err := state.Open(info, 1*time.Millisecond, retryDelay)
+	if err == nil {
+		st.Close()
+	}
 	c.Assert(err, ErrorMatches, "no reachable servers")
 	// tryOpenState should not have delayed because the socket
 	// connected, but ssl handshake failed
 	c.Assert(true, Equals, time.Since(t0) < 3*retryDelay)
 }
 
-func testSetPassword(c *C, getEntity func() (state.Entity, error)) {
->>>>>>> 9f6c512c
+func testSetPassword(c *C, getEntity func() (state.Authenticator, error)) {
 	e, err := getEntity()
 	c.Assert(err, IsNil)
 
@@ -1315,7 +1305,7 @@
 
 func testSetMongoPassword(c *C, getEntity func(st *state.State) (entity, error)) {
 	info := state.TestingStateInfo()
-	st, err := state.Open(info, state.TestingDialTimeout)
+	st, err := state.Open(info, state.TestingDialTimeout, state.TestingRetryDelay)
 	c.Assert(err, IsNil)
 	defer st.Close()
 	// Turn on fully-authenticated mode.
@@ -1336,7 +1326,7 @@
 
 	// Check that we can log in with the correct password.
 	info.Password = "foo"
-	st1, err := state.Open(info, state.TestingDialTimeout)
+	st1, err := state.Open(info, state.TestingDialTimeout, state.TestingRetryDelay)
 	c.Assert(err, IsNil)
 	defer st1.Close()
 
@@ -1408,7 +1398,7 @@
 func setUpEnvConfig(c *C) {
 	cfg, err := config.New(envConfig)
 	c.Assert(err, IsNil)
-	st, err := state.Initialize(state.TestingStateInfo(), cfg, state.TestingDialTimeout)
+	st, err := state.Initialize(state.TestingStateInfo(), cfg, state.TestingDialTimeout, state.TestingRetryDelay)
 	c.Assert(err, IsNil)
 	st.Close()
 }
