--- conflicted
+++ resolved
@@ -760,22 +760,15 @@
 	// There may have existed some applications with settings that contained
 	// nil values, see lp#1667199. When importing, we want these stripped.
 	removeNils(a.CharmConfig())
-<<<<<<< HEAD
 	removeNils(a.ApplicationConfig())
-=======
->>>>>>> 012a1486
 
 	ops, err := addApplicationOps(i.st, app, addApplicationOpsArgs{
 		applicationDoc:     appDoc,
 		statusDoc:          statusDoc,
 		constraints:        i.constraints(a.Constraints()),
 		storage:            i.storageConstraints(a.StorageConstraints()),
-<<<<<<< HEAD
 		charmConfig:        a.CharmConfig(),
 		applicationConfig:  a.ApplicationConfig(),
-=======
-		settings:           a.CharmConfig(),
->>>>>>> 012a1486
 		leadershipSettings: a.LeadershipSettings(),
 	})
 	if err != nil {
