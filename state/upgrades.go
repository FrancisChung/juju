// Copyright 2014 Canonical Ltd.
// Licensed under the AGPLv3, see LICENCE file for details.

package state

import (
	"fmt"
	"strings"
	"time"

	"github.com/juju/errors"
	"github.com/juju/loggo"
	"github.com/juju/names"
	"gopkg.in/juju/charm.v4"
	"gopkg.in/mgo.v2/bson"
	"gopkg.in/mgo.v2/txn"

	"github.com/juju/juju/instance"
	"github.com/juju/juju/network"
	"github.com/juju/juju/provider"
)

var upgradesLogger = loggo.GetLogger("juju.state.upgrade")

type userDocBefore struct {
	Name           string    `bson:"_id"`
	LastConnection time.Time `bson:"lastconnection"`
}

func MigrateUserLastConnectionToLastLogin(st *State) error {
	var oldDocs []userDocBefore

	err := st.ResumeTransactions()
	if err != nil {
		return err
	}

	users, closer := st.getCollection(usersC)
	defer closer()
	err = users.Find(bson.D{{
		"lastconnection", bson.D{{"$exists", true}}}}).All(&oldDocs)
	if err != nil {
		return err
	}

	var zeroTime time.Time

	ops := []txn.Op{}
	for _, oldDoc := range oldDocs {
		upgradesLogger.Debugf("updating user %q", oldDoc.Name)
		var lastLogin *time.Time
		if oldDoc.LastConnection != zeroTime {
			lastLogin = &oldDoc.LastConnection
		}
		ops = append(ops,
			txn.Op{
				C:      usersC,
				Id:     oldDoc.Name,
				Assert: txn.DocExists,
				Update: bson.D{
					{"$set", bson.D{{"lastlogin", lastLogin}}},
					{"$unset", bson.D{{"lastconnection", nil}}},
					{"$unset", bson.D{{"_id_", nil}}},
				},
			})
	}

	return st.runTransaction(ops)
}

// AddStateUsersAsEnvironUsers loops through all users stored in state and
// adds them as environment users with a local provider.
func AddStateUsersAsEnvironUsers(st *State) error {
	err := st.ResumeTransactions()
	if err != nil {
		return err
	}

	var userSlice []userDoc
	users, closer := st.getCollection(usersC)
	defer closer()

	err = users.Find(nil).All(&userSlice)
	if err != nil {
		return errors.Trace(err)
	}

	for _, uDoc := range userSlice {
		user := &User{
			st:  st,
			doc: uDoc,
		}
		uTag := user.UserTag()

		_, err := st.EnvironmentUser(uTag)
		if err != nil && errors.IsNotFound(err) {
			_, err = st.AddEnvironmentUser(uTag, uTag)
			if err != nil {
				return errors.Trace(err)
			}
		} else {
			upgradesLogger.Infof("user '%s' already added to environment", uTag.Username())
		}

	}
	return nil
}

func validateUnitPorts(st *State, unit *Unit) (
	skippedRanges int,
	mergedRanges []network.PortRange,
	validRanges []PortRange,
) {
	// Collapse individual ports into port ranges.
	mergedRanges = network.CollapsePorts(unit.doc.Ports)
	upgradesLogger.Debugf("merged raw port ranges for unit %q: %v", unit, mergedRanges)

	skippedRanges = 0

	// Validate each merged range.
	for _, mergedRange := range mergedRanges {
		// Convert to state.PortRange, without validation.
		stateRange := PortRange{
			UnitName: unit.Name(),
			FromPort: mergedRange.FromPort,
			ToPort:   mergedRange.ToPort,
			Protocol: strings.ToLower(mergedRange.Protocol),
		}

		// Validate the constructed range.
		if err := stateRange.Validate(); err != nil {
			// Don't give up yet - log it, but try to sanitize first.
			upgradesLogger.Warningf(
				"merged port range %v invalid; trying to sanitize bounds",
				stateRange,
			)
			stateRange = stateRange.SanitizeBounds()
			upgradesLogger.Debugf(
				"merged range %v sanitized as %v",
				mergedRange, stateRange,
			)
			// Now try again.
			if err := stateRange.Validate(); err != nil {
				// Despite trying, the converted port range is still invalid,
				// just skip the migration and log it.
				upgradesLogger.Warningf(
					"cannot migrate unit %q's invalid ports %v: %v (skipping)",
					unit, stateRange, err,
				)
				skippedRanges++
				continue
			}
		}
		validRanges = append(validRanges, stateRange)
	}
	upgradesLogger.Debugf("unit %q valid merged ranges: %v", unit, validRanges)
	return skippedRanges, mergedRanges, validRanges
}

func beginUnitMigrationOps(st *State, unit *Unit, machineId string) (
	ops []txn.Op,
	machinePorts *Ports,
	err error,
) {
	// First ops ensure both the unit and its assigned machine are
	// not dead.
	ops = []txn.Op{{
		C:      machinesC,
		Id:     st.docID(machineId),
		Assert: notDeadDoc,
	}, {
		C:      unitsC,
		Id:     unit.doc.DocID,
		Assert: notDeadDoc,
	}}

	// TODO(dimitern) 2014-09-10 bug #1337804: network name is
	// hard-coded until multiple network support lands
	portsId := portsGlobalKey(machineId, network.DefaultPublic)
	machinePorts, err = st.Ports(portsId)
	if errors.IsNotFound(err) {
		// No ports document on this machine yet, let's add ops to
		// create an empty one first.
		pdoc := portsDoc{
			Id:    portsId,
			Ports: []PortRange{},
		}
		ops = append(ops, txn.Op{
			C:      openedPortsC,
			Id:     portsId,
			Insert: pdoc,
		})
		machinePorts = &Ports{st, pdoc, true}
		upgradesLogger.Debugf(
			"created ports for machine %q, network %q",
			machineId, network.DefaultPublic,
		)
	} else if err != nil {
		return nil, nil, errors.Annotatef(
			err,
			"cannot get machine %q (of unit %q) ports",
			machineId, unit,
		)
	}
	return ops, machinePorts, nil
}

func filterUnitRangesToMigrate(
	unit *Unit,
	allMachineRanges map[network.PortRange]string,
	validRanges []PortRange,
) (
	rangesToMigrate map[PortRange]bool,
	skippedRanges int,
	err error,
) {
	// Process all existing machine port ranges to validate each
	// of the unit's already validated merged ranges against them.
	rangesToMigrate = make(map[PortRange]bool)
	for unitRange, unitName := range allMachineRanges {
		machineRange, err := NewPortRange(
			unitName,
			unitRange.FromPort,
			unitRange.ToPort,
			unitRange.Protocol,
		)
		if err != nil {
			return nil, 0, errors.Annotatef(
				err,
				"invalid existing ports %v for unit %q",
				unitRange, unitName,
			)
		}
		for _, unitRange := range validRanges {
			if err := machineRange.CheckConflicts(unitRange); err != nil {
				if unitName == unit.Name() {
					// The same unit has opened the same ports multiple times.
					// That's OK - just skip the duplicates.
					upgradesLogger.Debugf("ignoring conflict (%v) for same unit %q", err, unit)
					skippedRanges++
					rangesToMigrate[unitRange] = false
					continue
				}
				upgradesLogger.Warningf(
					"cannot migrate unit %q's ports %v: %v (skipping)",
					unit, unitRange, err,
				)
				skippedRanges++
				rangesToMigrate[unitRange] = false
				continue
			}
			shouldMigrate, exists := rangesToMigrate[unitRange]
			if shouldMigrate || !exists {
				// It's only OK to migrate if it wasn't skipped
				// earlier.
				rangesToMigrate[unitRange] = true
			}
		}
	}
	if len(allMachineRanges) == 0 {
		// No existing machine ranges, so use all valid unit
		// ranges.
		for _, validRange := range validRanges {
			rangesToMigrate[validRange] = true
		}
	}
	upgradesLogger.Debugf("unit %q port ranges to migrate: %v", unit, rangesToMigrate)
	return rangesToMigrate, skippedRanges, nil
}

func finishUnitMigrationOps(
	unit *Unit,
	rangesToMigrate map[PortRange]bool,
	portsId string,
	opsSoFar []txn.Op,
) (
	migratedPorts, migratedRanges int,
	ops []txn.Op,
) {
	ops = append([]txn.Op(nil), opsSoFar...)

	// Prepare ops for all ranges good to migrate.
	migratedPorts = 0
	migratedRanges = 0
	for portRange, shouldMigrate := range rangesToMigrate {
		if !shouldMigrate {
			continue
		}
		ops = append(ops, txn.Op{
			C:      openedPortsC,
			Id:     portsId,
			Update: bson.D{{"$addToSet", bson.D{{"ports", portRange}}}},
		})
		migratedPorts += portRange.Length()
		migratedRanges++
	}

	// Delete any remainging ports on the unit.
	ops = append(ops, txn.Op{
		C:      unitsC,
		Id:     unit.doc.DocID,
		Assert: txn.DocExists,
		Update: bson.D{{"$unset", bson.D{{"ports", nil}}}},
	})

	return migratedPorts, migratedRanges, ops
}

// MigrateUnitPortsToOpenedPorts loops through all units stored in state and
// migrates any ports into the openedPorts collection.
func MigrateUnitPortsToOpenedPorts(st *State) error {
	err := st.ResumeTransactions()
	if err != nil {
		return errors.Trace(err)
	}

	var unitSlice []unitDoc
	units, closer := st.getCollection(unitsC)
	defer closer()

	// Get all units ordered by their service and name.
	err = units.Find(nil).Sort("service", "name").All(&unitSlice)
	if err != nil {
		return errors.Trace(err)
	}

	upgradesLogger.Infof("migrating legacy ports to port ranges for all %d units", len(unitSlice))
	for _, uDoc := range unitSlice {
		unit := &Unit{st: st, doc: uDoc}
		upgradesLogger.Infof("migrating ports for unit %q", unit)
		upgradesLogger.Debugf("raw ports for unit %q: %v", unit, uDoc.Ports)

		skippedRanges, mergedRanges, validRanges := validateUnitPorts(st, unit)

		// Get the unit's assigned machine.
		machineId, err := unit.AssignedMachineId()
		if IsNotAssigned(err) {
			upgradesLogger.Infof("unit %q has no assigned machine; skipping migration", unit)
			continue
		} else if err != nil {
			return errors.Annotatef(err, "cannot get the assigned machine for unit %q", unit)
		}
		upgradesLogger.Debugf("unit %q assigned to machine %q", unit, machineId)

		ops, machinePorts, err := beginUnitMigrationOps(st, unit, machineId)
		if err != nil {
			return errors.Trace(err)
		}

		// Get all existing port ranges on the machine.
		allMachineRanges := machinePorts.AllPortRanges()
		upgradesLogger.Debugf(
			"existing port ranges for unit %q's machine %q: %v",
			unit.Name(), machineId, allMachineRanges,
		)

		rangesToMigrate, filteredRanges, err := filterUnitRangesToMigrate(unit, allMachineRanges, validRanges)
		if err != nil {
			return errors.Trace(err)
		}
		skippedRanges += filteredRanges

		migratedPorts, migratedRanges, ops := finishUnitMigrationOps(
			unit, rangesToMigrate, machinePorts.Id(), ops,
		)

		if err = st.runTransaction(ops); err != nil {
			upgradesLogger.Warningf("migration failed for unit %q: %v", unit, err)
		}

		if len(uDoc.Ports) > 0 {
			totalPorts := len(uDoc.Ports)
			upgradesLogger.Infof(
				"unit %q's ports (ranges) migrated: total %d(%d); ok %d(%d); skipped %d(%d)",
				unit,
				totalPorts, len(mergedRanges),
				migratedPorts, migratedRanges,
				totalPorts-migratedPorts, skippedRanges,
			)
		} else {
			upgradesLogger.Infof("no ports to migrate for unit %q", unit)
		}
	}
	upgradesLogger.Infof("legacy unit ports migrated to machine port ranges")

	return nil
}

// CreateUnitMeterStatus creates documents in the meter status collection for all existing units.
func CreateUnitMeterStatus(st *State) error {
	err := st.ResumeTransactions()
	if err != nil {
		return errors.Trace(err)
	}

	var unitSlice []unitDoc
	units, closer := st.getCollection(unitsC)
	defer closer()

	meterStatuses, closer := st.getCollection(meterStatusC)
	defer closer()

	// Get all units ordered by their service and name.
	err = units.Find(nil).Sort("service", "_id").All(&unitSlice)
	if err != nil {
		return errors.Trace(err)
	}

	upgradesLogger.Infof("creating meter status entries for all %d units", len(unitSlice))
	for _, uDoc := range unitSlice {
		unit := &Unit{st: st, doc: uDoc}
		upgradesLogger.Infof("creating meter status doc for unit %q", unit)
		cnt, err := meterStatuses.FindId(unit.globalKey()).Count()
		if err != nil {
			return errors.Trace(err)
		}
		if cnt == 1 {
			upgradesLogger.Infof("meter status doc already exists for unit %q", unit)
			continue
		}

		msdoc := meterStatusDoc{
			Code: MeterNotSet,
		}
		ops := []txn.Op{createMeterStatusOp(st, unit.globalKey(), msdoc)}
		if err = st.runTransaction(ops); err != nil {
			upgradesLogger.Warningf("migration failed for unit %q: %v", unit, err)
		}
	}
	upgradesLogger.Infof("meter status docs created for all units")
	return nil
}

// AddEnvironmentUUIDToStateServerDoc adds environment uuid to state server doc.
func AddEnvironmentUUIDToStateServerDoc(st *State) error {
	env, err := st.Environment()
	if err != nil {
		return errors.Annotate(err, "failed to load environment")
	}
	upgradesLogger.Debugf("adding env uuid %q", env.UUID())

	ops := []txn.Op{{
		C:      stateServersC,
		Id:     environGlobalKey,
		Assert: txn.DocExists,
		Update: bson.D{{"$set", bson.D{
			{"env-uuid", env.UUID()},
		}}},
	}}

	return st.runTransaction(ops)
}

// AddCharmStoragePaths adds storagepath fields
// to the specified charms.
func AddCharmStoragePaths(st *State, storagePaths map[*charm.URL]string) error {
	var ops []txn.Op
	for curl, storagePath := range storagePaths {
		upgradesLogger.Debugf("adding storage path %q to %s", storagePath, curl)
		op := txn.Op{
			C:      charmsC,
			Id:     curl.String(),
			Assert: txn.DocExists,
			Update: bson.D{
				{"$set", bson.D{{"storagepath", storagePath}}},
				{"$unset", bson.D{{"bundleurl", nil}}},
			},
		}
		ops = append(ops, op)
	}
	err := st.runTransaction(ops)
	if err == txn.ErrAborted {
		return errors.NotFoundf("charms")
	}
	return err
}

// SetOwnerAndServerUUIDForEnvironment adds the environment uuid as the server
// uuid as well (it is the initial environment, so all good), and the owner to
// "admin@local", again all good as all existing environments have a user
// called "admin".
func SetOwnerAndServerUUIDForEnvironment(st *State) error {
	err := st.ResumeTransactions()
	if err != nil {
		return err
	}

	env, err := st.Environment()
	if err != nil {
		return errors.Annotate(err, "failed to load environment")
	}
	owner := names.NewLocalUserTag("admin")
	ops := []txn.Op{{
		C:      environmentsC,
		Id:     env.UUID(),
		Assert: txn.DocExists,
		Update: bson.D{{"$set", bson.D{
			{"server-uuid", env.UUID()},
			{"owner", owner.Username()},
		}}},
	}}
	return st.runTransaction(ops)
}

// MigrateMachineInstanceIdToInstanceData migrates the deprecated "instanceid"
// machine field into "instanceid" in the instanceData doc.
func MigrateMachineInstanceIdToInstanceData(st *State) error {
	err := st.ResumeTransactions()
	if err != nil {
		return errors.Trace(err)
	}

	instDatas, closer := st.getCollection(instanceDataC)
	defer closer()
	machines, closer := st.getCollection(machinesC)
	defer closer()

	var ops []txn.Op
	var doc bson.M
	iter := machines.Find(nil).Iter()
	defer iter.Close()
	for iter.Next(&doc) {
		var instID interface{}
		mID := doc["_id"].(string)
		i, err := instDatas.FindId(mID).Count()
		if err != nil {
			return errors.Trace(err)
		}
		if i == 0 {
			var ok bool
			if instID, ok = doc["instanceid"]; !ok || instID == "" {
				upgradesLogger.Warningf("machine %q doc has no instanceid", mID)
				continue
			}

			// Insert instanceData doc.
			ops = append(ops, txn.Op{
				C:      instanceDataC,
				Id:     mID,
				Assert: txn.DocMissing,
				Insert: instanceData{
					DocID:      mID,
					MachineId:  mID,
					EnvUUID:    st.EnvironTag().Id(),
					InstanceId: instance.Id(instID.(string)),
				},
			})
		}

		// Remove instanceid field from machine doc.
		ops = append(ops, txn.Op{
			C:      machinesC,
			Id:     mID,
			Assert: txn.DocExists,
			Update: bson.D{
				{"$unset", bson.D{{"instanceid", nil}}},
			},
		})
	}
	if err = iter.Err(); err != nil {
		return errors.Trace(err)
	}
	return st.runTransaction(ops)
}

// AddEnvUUIDToServices prepends the environment UUID to the ID of
// all service docs and adds new "env-uuid" field.
func AddEnvUUIDToServices(st *State) error {
	return addEnvUUIDToEntityCollection(st, servicesC, "name")
}

// AddEnvUUIDToUnits prepends the environment UUID to the ID of all
// unit docs and adds new "env-uuid" field.
func AddEnvUUIDToUnits(st *State) error {
	return addEnvUUIDToEntityCollection(st, unitsC, "name")
}

// AddEnvUUIDToMachines prepends the environment UUID to the ID of
// all machine docs and adds new "env-uuid" field.
func AddEnvUUIDToMachines(st *State) error {
	return addEnvUUIDToEntityCollection(st, machinesC, "machineid")
}

<<<<<<< HEAD
// AddEnvUUIDToMinUnits prepends the environment UUID to the ID of
// all minUnits docs and adds new "env-uuid" field.
func AddEnvUUIDToMinUnits(st *State) error {
	return addEnvUUIDToEntityCollection(st, minUnitsC, "servicename")
=======
// AddEnvUUIDToSequences prepends the environment UUID to the ID of
// all sequence docs and adds new "env-uuid" field.
func AddEnvUUIDToSequences(st *State) error {
	return addEnvUUIDToEntityCollection(st, sequenceC, "name")
>>>>>>> ecf61bfe
}

// AddEnvUUIDToReboots prepends the environment UUID to the ID of
// all reboot docs and adds new "env-uuid" field.
func AddEnvUUIDToReboots(st *State) error {
	return addEnvUUIDToEntityCollection(st, rebootC, "machineid")
}

// AddEnvUUIDToContainerRefs prepends the environment UUID to the ID of all
// containerRef docs and adds new "env-uuid" field.
func AddEnvUUIDToContainerRefs(st *State) error {
	return addEnvUUIDToEntityCollection(st, containerRefsC, "machineid")
}

// AddEnvUUIDToInstanceData prepends the environment UUID to the ID of
// all instanceData docs and adds new "env-uuid" field.
func AddEnvUUIDToInstanceData(st *State) error {
	return addEnvUUIDToEntityCollection(st, instanceDataC, "machineid")
}

// AddEnvUUIDToCleanups prepends the environment UUID to the ID of
// all cleanup docs and adds new "env-uuid" field.
func AddEnvUUIDToCleanups(st *State) error {
	return addEnvUUIDToEntityCollection(st, cleanupsC, "")
}

// AddEnvUUIDToRelations prepends the environment UUID to the ID of
// all relations docs and adds new "env-uuid" and "key" fields.
func AddEnvUUIDToRelations(st *State) error {
	return addEnvUUIDToEntityCollection(st, relationsC, "key")
}

// AddEnvUUIDToRelationScopes prepends the environment UUID to the ID of
// all relationscopes docs and adds new "env-uuid" field and "key" fields.
func AddEnvUUIDToRelationScopes(st *State) error {
	return addEnvUUIDToEntityCollection(st, relationScopesC, "key")
}

func addEnvUUIDToEntityCollection(st *State, collName, fieldForOldID string) error {
	env, err := st.Environment()
	if err != nil {
		return errors.Annotate(err, "failed to load environment")
	}

	coll, closer := st.getCollection(collName)
	defer closer()

	upgradesLogger.Debugf("adding the env uuid %q to the %s collection", env.UUID(), collName)
	uuid := env.UUID()
	iter := coll.Find(bson.D{{"env-uuid", bson.D{{"$exists", false}}}}).Iter()
	defer iter.Close()
	ops := []txn.Op{}
	var doc bson.M
	for iter.Next(&doc) {
		oldID := doc["_id"]
		id := st.docID(fmt.Sprint(oldID))
		if fieldForOldID != "" {
			doc[fieldForOldID] = oldID
		}
		doc["_id"] = id
		doc["env-uuid"] = uuid
		ops = append(ops,
			[]txn.Op{{
				C:      collName,
				Id:     oldID,
				Assert: txn.DocExists,
				Remove: true,
			}, {
				C:      collName,
				Id:     id,
				Assert: txn.DocMissing,
				Insert: doc,
			}}...)
		doc = nil // Force creation of new map for the next iteration
	}
	if err = iter.Err(); err != nil {
		return errors.Trace(err)
	}
	return st.runTransaction(ops)
}

// migrateJobManageNetworking adds the job JobManageNetworking to all
// machines except for:
//
// - machines in a MAAS environment,
// - machines in a manual environment,
// - bootstrap node (host machine) in a local environment, and
// - manually provisioned machines.
func MigrateJobManageNetworking(st *State) error {
	// Retrieve the provider.
	envConfig, err := st.EnvironConfig()
	if err != nil {
		return errors.Annotate(err, "failed to read current config")
	}
	envType := envConfig.Type()

	// Check for MAAS or manual (aka null) provider.
	if envType == provider.MAAS || provider.IsManual(envType) {
		// No job adding for these environment types.
		return nil
	}

	// Iterate over all machines and create operations.
	machinesCollection, closer := st.getCollection(machinesC)
	defer closer()

	iter := machinesCollection.Find(nil).Iter()
	defer iter.Close()

	ops := []txn.Op{}
	mdoc := machineDoc{}

	for iter.Next(&mdoc) {
		// Check possible exceptions.
		localID := st.localID(mdoc.Id)
		if localID == "0" && envType == provider.Local {
			// Skip machine 0 in local environment.
			continue
		}
		if strings.HasPrefix(mdoc.Nonce, manualMachinePrefix) {
			// Skip manually provisioned machine in non-manual environments.
			continue
		}
		if hasJob(mdoc.Jobs, JobManageNetworking) {
			// Should not happen during update, but just to
			// prevent double entries.
			continue
		}
		// Everything fine, now add job.
		ops = append(ops, txn.Op{
			C:      machinesC,
			Id:     mdoc.DocID,
			Update: bson.D{{"$addToSet", bson.D{{"jobs", JobManageNetworking}}}},
		})
	}

	// Run transaction.
	return st.runTransaction(ops)
}<|MERGE_RESOLUTION|>--- conflicted
+++ resolved
@@ -581,17 +581,16 @@
 	return addEnvUUIDToEntityCollection(st, machinesC, "machineid")
 }
 
-<<<<<<< HEAD
 // AddEnvUUIDToMinUnits prepends the environment UUID to the ID of
 // all minUnits docs and adds new "env-uuid" field.
 func AddEnvUUIDToMinUnits(st *State) error {
 	return addEnvUUIDToEntityCollection(st, minUnitsC, "servicename")
-=======
+}
+
 // AddEnvUUIDToSequences prepends the environment UUID to the ID of
 // all sequence docs and adds new "env-uuid" field.
 func AddEnvUUIDToSequences(st *State) error {
 	return addEnvUUIDToEntityCollection(st, sequenceC, "name")
->>>>>>> ecf61bfe
 }
 
 // AddEnvUUIDToReboots prepends the environment UUID to the ID of
