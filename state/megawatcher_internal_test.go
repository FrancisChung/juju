--- conflicted
+++ resolved
@@ -80,12 +80,9 @@
 		Name:        "wordpress",
 		Exposed:     true,
 		CharmURL:    serviceCharmURL(wordpress).String(),
+		Life:        Alive.String(),
 		Constraints: constraints.MustParse("mem=100M"),
-<<<<<<< HEAD
-		Life:        Alive.String(),
-=======
 		Config:      map[string]interface{}{"blog-title": "boring"},
->>>>>>> 2062400a
 	})
 	pairs := map[string]string{"x": "12", "y": "99"}
 	err = wordpress.SetAnnotations(pairs)
@@ -100,11 +97,8 @@
 	add(&params.ServiceInfo{
 		Name:     "logging",
 		CharmURL: serviceCharmURL(logging).String(),
-<<<<<<< HEAD
 		Life:     Alive.String(),
-=======
 		Config:   map[string]interface{}{},
->>>>>>> 2062400a
 	})
 
 	eps, err := s.State.InferEndpoints([]string{"logging", "wordpress"})
@@ -447,7 +441,7 @@
 		add: []params.EntityInfo{&params.ServiceInfo{
 			Name: "wordpress",
 			// Note: CharmURL has a different revision number from
-			// the wordpress revision in the testing repo.	
+			// the wordpress revision in the testing repo.
 			CharmURL: "local:series/series-wordpress-2",
 			Config:   map[string]interface{}{"foo": "bar"},
 		}},
