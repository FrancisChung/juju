--- conflicted
+++ resolved
@@ -783,12 +783,8 @@
 func (s *allWatcherStateSuite) SetUpTest(c *C) {
 	s.LoggingSuite.SetUpTest(c)
 	s.MgoSuite.SetUpTest(c)
-<<<<<<< HEAD
-	state, err := Open(TestingStateInfo(), TestingDialOpts())
-=======
 	var err error
-	s.State, err = Open(TestingStateInfo(), TestingDialTimeout)
->>>>>>> ca792966
+	s.State, err = Open(TestingStateInfo(), TestingDialOpts())
 	c.Assert(err, IsNil)
 	TestingInitialize(c, nil)
 }
