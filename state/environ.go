--- conflicted
+++ resolved
@@ -9,11 +9,6 @@
 	"labix.org/v2/mgo"
 	"labix.org/v2/mgo/bson"
 	"labix.org/v2/mgo/txn"
-<<<<<<< HEAD
-
-	"github.com/juju/names"
-=======
->>>>>>> 6bbbdb86
 )
 
 // environGlobalKey is the key for the environment, its
