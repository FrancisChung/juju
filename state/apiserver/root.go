// Copyright 2013 Canonical Ltd.
// Licensed under the AGPLv3, see LICENCE file for details.

package apiserver

import (
	"reflect"
	"sync"
	"time"

	"github.com/juju/errors"
	"github.com/juju/names"

	"github.com/juju/juju/rpc"
	"github.com/juju/juju/rpc/rpcreflect"
	"github.com/juju/juju/state"
	"github.com/juju/juju/state/api/params"
	"github.com/juju/juju/state/apiserver/common"
)

var (
	// maxClientPingInterval defines the timeframe until the ping timeout
	// closes the monitored connection. TODO(mue): Idea by Roger:
	// Move to API (e.g. params) so that the pinging there may
	// depend on the interval.
	maxClientPingInterval = 3 * time.Minute

	// mongoPingInterval defines the interval at which an API server
	// will ping the mongo session to make sure that it's still
	// alive. When the ping returns an error, the server will be
	// terminated.
	mongoPingInterval = 10 * time.Second
)

type objectKey struct {
	name    string
	version int
	objId   string
}

// srvRoot represents a single client's connection to the state
// after it has logged in. It implements apiRoot.
type srvRoot struct {
	state       *state.State
	rpcConn     *rpc.Conn
	resources   *common.Resources
	entity      state.Entity
	objectMutex sync.RWMutex
	objectCache map[objectKey]reflect.Value
}

var _ apiRoot = (*srvRoot)(nil)

// newSrvRoot creates the client's connection representation
// and starts a ping timeout for the monitoring of this
// connection.
func newSrvRoot(root *initialRoot, entity state.Entity) *srvRoot {
	r := &srvRoot{
		state:       root.srv.state,
		rpcConn:     root.rpcConn,
		resources:   common.NewResources(),
		entity:      entity,
		objectCache: make(map[objectKey]reflect.Value),
	}
	r.resources.RegisterNamed("dataDir", common.StringResource(root.srv.dataDir))
	return r
}

func (r *srvRoot) getResources() *common.Resources {
	return r.resources
}

func (r *srvRoot) getRpcConn() *rpc.Conn {
	return r.rpcConn
}

// Kill implements rpc.Killer.  It cleans up any resources that need
// cleaning up to ensure that all outstanding requests return.
func (r *srvRoot) Kill() {
	r.resources.StopAll()
}

// srvCaller is our implementation of the rpcreflect.MethodCaller interface.
// It lives just long enough to encapsulate the methods that should be
// available for an RPC call and allow the RPC code to instantiate an object
// and place a call on its method.
type srvCaller struct {
	objMethod rpcreflect.ObjMethod
	goType    reflect.Type
	creator   func(id string) (reflect.Value, error)
}

// ParamsType defines the parameters that should be supplied to this function.
// See rpcreflect.MethodCaller for more detail.
func (s *srvCaller) ParamsType() reflect.Type {
	return s.objMethod.Params
}

// ReturnType defines the object that is returned from the function.`
// See rpcreflect.MethodCaller for more detail.
func (s *srvCaller) ResultType() reflect.Type {
	return s.objMethod.Result
}

// Call takes the object Id and an instance of ParamsType to create an object and place
// a call on its method. It then returns an instance of ResultType.
func (s *srvCaller) Call(objId string, arg reflect.Value) (reflect.Value, error) {
	objVal, err := s.creator(objId)
	if err != nil {
		return reflect.Value{}, err
	}
	return s.objMethod.Call(objVal, arg)
}

// FindMethod looks up the given rootName and version in our facade registry
// and returns a MethodCaller that will be used by the RPC code to place calls on
// that facade.
// FindMethod uses the global registry state/apiserver/common.Facades.
// For more information about how FindMethod should work, see rpc/server.go and
// rpc/rpcreflect/value.go
func (r *srvRoot) FindMethod(rootName string, version int, methodName string) (rpcreflect.MethodCaller, error) {
	goType, objMethod, err := r.lookupMethod(rootName, version, methodName)
	if err != nil {
		return nil, err
	}

	creator := func(id string) (reflect.Value, error) {
		objKey := objectKey{name: rootName, version: version, objId: id}
		r.objectMutex.RLock()
		objValue, ok := r.objectCache[objKey]
		r.objectMutex.RUnlock()
		if ok {
			return objValue, nil
		}
		r.objectMutex.Lock()
		defer r.objectMutex.Unlock()
		if objValue, ok := r.objectCache[objKey]; ok {
			return objValue, nil
		}
		// Now that we have the write lock, check one more time in case
		// someone got the write lock before us.
		factory, err := common.Facades.GetFactory(rootName, version)
		if err != nil {
			// We don't check for IsNotFound here, because it
			// should have already been handled in the GetType
			// check.
			return reflect.Value{}, err
		}
		obj, err := factory(r.state, r.resources, r, id)
		if err != nil {
			return reflect.Value{}, err
		}
		objValue = reflect.ValueOf(obj)
		if !objValue.Type().AssignableTo(goType) {
			return reflect.Value{}, errors.Errorf(
				"internal error, %s(%d) claimed to return %s but returned %T",
				rootName, version, goType, obj)
		}
		if goType.Kind() == reflect.Interface {
			// If the original function wanted to return an
			// interface type, the indirection in the factory via
			// an interface{} strips the original interface
			// information off. So here we have to create the
			// interface again, and assign it.
			asInterface := reflect.New(goType).Elem()
			asInterface.Set(objValue)
			objValue = asInterface
		}
		r.objectCache[objKey] = objValue
		return objValue, nil
	}
	return &srvCaller{
		creator:   creator,
		objMethod: objMethod,
	}, nil
}

func (r *srvRoot) lookupMethod(rootName string, version int, methodName string) (reflect.Type, rpcreflect.ObjMethod, error) {
	noMethod := rpcreflect.ObjMethod{}
	goType, err := common.Facades.GetType(rootName, version)
	if err != nil {
		if errors.IsNotFound(err) {
			return nil, noMethod, &rpcreflect.CallNotImplementedError{
				RootMethod: rootName,
				Version:    version,
			}
		}
		return nil, noMethod, err
	}
	rpcType := rpcreflect.ObjTypeOf(goType)
	objMethod, err := rpcType.Method(methodName)
	if err != nil {
		if err == rpcreflect.ErrMethodNotFound {
			return nil, noMethod, &rpcreflect.CallNotImplementedError{
				RootMethod: rootName,
				Version:    version,
				Method:     methodName,
			}
		}
		return nil, noMethod, err
	}
	return goType, objMethod, nil
}

// AuthMachineAgent returns whether the current client is a machine agent.
func (r *srvRoot) AuthMachineAgent() bool {
	_, isMachine := r.GetAuthTag().(names.MachineTag)
	return isMachine
}

// AuthUnitAgent returns whether the current client is a unit agent.
func (r *srvRoot) AuthUnitAgent() bool {
	_, isUnit := r.GetAuthTag().(names.UnitTag)
	return isUnit
}

// AuthOwner returns whether the authenticated user's tag matches the
// given entity tag.
<<<<<<< HEAD
func (r *srvRoot) AuthOwner(tag names.Tag) bool {
	return r.entity.Tag() == tag
=======
func (r *srvRoot) AuthOwner(tag string) bool {
	return r.GetAuthTag().String() == tag
>>>>>>> d68510fc
}

// AuthEnvironManager returns whether the authenticated user is a
// machine with running the ManageEnviron job.
func (r *srvRoot) AuthEnvironManager() bool {
	return isMachineWithJob(r.entity, state.JobManageEnviron)
}

// AuthClient returns whether the authenticated entity is a client
// user.
func (r *srvRoot) AuthClient() bool {
	_, isUser := r.GetAuthTag().(names.UserTag)
	return isUser
}

// GetAuthTag returns the tag of the authenticated entity.
func (r *srvRoot) GetAuthTag() names.Tag {
	return r.entity.Tag()
}

// GetAuthEntity returns the authenticated entity.
func (r *srvRoot) GetAuthEntity() state.Entity {
	return r.entity
}

// DescribeFacades returns the list of available Facades and their Versions
func (r *srvRoot) DescribeFacades() []params.FacadeVersions {
	facades := common.Facades.List()
	result := make([]params.FacadeVersions, len(facades))
	for i, facade := range facades {
		result[i].Name = facade.Name
		result[i].Versions = facade.Versions
	}
	return result
}<|MERGE_RESOLUTION|>--- conflicted
+++ resolved
@@ -216,13 +216,8 @@
 
 // AuthOwner returns whether the authenticated user's tag matches the
 // given entity tag.
-<<<<<<< HEAD
 func (r *srvRoot) AuthOwner(tag names.Tag) bool {
 	return r.entity.Tag() == tag
-=======
-func (r *srvRoot) AuthOwner(tag string) bool {
-	return r.GetAuthTag().String() == tag
->>>>>>> d68510fc
 }
 
 // AuthEnvironManager returns whether the authenticated user is a
