// Copyright 2013 Canonical Ltd.
// Licensed under the AGPLv3, see LICENCE file for details.

package apiserver

import (
	"crypto/tls"
	"net"
	"net/http"
	"sync"
<<<<<<< HEAD
=======
	"sync/atomic"
>>>>>>> 6a81a360
	"time"

	"code.google.com/p/go.net/websocket"
	"launchpad.net/loggo"
	"launchpad.net/tomb"

	"launchpad.net/juju-core/rpc"
	"launchpad.net/juju-core/rpc/jsoncodec"
	"launchpad.net/juju-core/state"
	"launchpad.net/juju-core/state/apiserver/common"
)

var logger = loggo.GetLogger("juju.state.apiserver")

// Server holds the server side of the API.
type Server struct {
	tomb  tomb.Tomb
	wg    sync.WaitGroup
	state *state.State
	addr  net.Addr
}

// Serve serves the given state by accepting requests on the given
// listener, using the given certificate and key (in PEM format) for
// authentication.
func NewServer(s *state.State, addr string, cert, key []byte) (*Server, error) {
	lis, err := net.Listen("tcp", addr)
	if err != nil {
		return nil, err
	}
	logger.Infof("listening on %q", lis.Addr())
	tlsCert, err := tls.X509KeyPair(cert, key)
	if err != nil {
		return nil, err
	}
	srv := &Server{
		state: s,
		addr:  lis.Addr(),
	}
	// TODO(rog) check that *srvRoot is a valid type for using
	// as an RPC server.
	lis = tls.NewListener(lis, &tls.Config{
		Certificates: []tls.Certificate{tlsCert},
	})
	go srv.run(lis)
	return srv, nil
}

// Dead returns a channel that signals when the server has exited.
func (srv *Server) Dead() <-chan struct{} {
	return srv.tomb.Dead()
}

// Stop stops the server and returns when all running requests
// have completed.
func (srv *Server) Stop() error {
	srv.tomb.Kill(nil)
	return srv.tomb.Wait()
}

// Kill implements worker.Worker.Kill.
func (srv *Server) Kill() {
	srv.tomb.Kill(nil)
}

// Wait implements worker.Worker.Wait.
func (srv *Server) Wait() error {
	return srv.tomb.Wait()
}

type requestNotifier struct {
	connCounter int64
	identifier  string
}

var globalCounter int64
<<<<<<< HEAD
var globalCounterMu = sync.Mutex{}

func nextCounter() int64 {
	globalCounterMu.Lock()
	globalCounter++
	val := globalCounter
	globalCounterMu.Unlock()
	return val
=======

func nextCounter() int64 {
	return atomic.AddInt64(&globalCounter, 1)
>>>>>>> 6a81a360
}

func (n *requestNotifier) SetIdentifier(identifier string) {
	n.identifier = identifier
}

func (n requestNotifier) ServerRequest(hdr *rpc.Header, body interface{}) {
	if hdr.Request.Type == "Pinger" && hdr.Request.Action == "Ping" {
		return
	}
	// TODO(rog) 2013-10-11 remove secrets from some requests.
	logger.Debugf("<- [%X] %s %s", n.connCounter, n.identifier, jsoncodec.DumpRequest(hdr, body))
}

func (n requestNotifier) ServerReply(req rpc.Request, hdr *rpc.Header, body interface{}, timeSpent time.Duration) {
	if req.Type == "Pinger" && req.Action == "Ping" {
		return
	}
	logger.Debugf("<- [%X] %s %s %s %s[%q].%s", n.connCounter, n.identifier, timeSpent, jsoncodec.DumpRequest(hdr, body), req.Type, req.Id, req.Action)
}

func (n requestNotifier) ClientRequest(hdr *rpc.Header, body interface{}) {
}

func (n requestNotifier) ClientReply(req rpc.Request, hdr *rpc.Header, body interface{}) {
}

func (srv *Server) run(lis net.Listener) {
	defer srv.tomb.Done()
	defer srv.wg.Wait() // wait for any outstanding requests to complete.
	srv.wg.Add(1)
	go func() {
		<-srv.tomb.Dying()
		lis.Close()
		srv.wg.Done()
	}()
	handler := websocket.Handler(func(conn *websocket.Conn) {
		srv.wg.Add(1)
		defer srv.wg.Done()
		// If we've got to this stage and the tomb is still
		// alive, we know that any tomb.Kill must occur after we
		// have called wg.Add, so we avoid the possibility of a
		// handler goroutine running after Stop has returned.
		if srv.tomb.Err() != tomb.ErrStillAlive {
			return
		}
		if err := srv.serveConn(conn); err != nil {
			logger.Errorf("error serving RPCs: %v", err)
		}
	})
	// The error from http.Serve is not interesting.
	http.Serve(lis, handler)
}

// Addr returns the address that the server is listening on.
func (srv *Server) Addr() string {
	return srv.addr.String()
}

func (srv *Server) serveConn(wsConn *websocket.Conn) error {
	codec := jsoncodec.NewWebsocket(wsConn)
	if loggo.GetLogger("juju.rpc.jsoncodec").EffectiveLogLevel() <= loggo.TRACE {
		codec.SetLogging(true)
	}
	var notifier rpc.RequestNotifier
	var loginCallback func(string)
	if logger.EffectiveLogLevel() <= loggo.DEBUG {
<<<<<<< HEAD
		reqNotifier := &requestNotifier{nextCounter(), ""}
=======
		reqNotifier := &requestNotifier{nextCounter(), "<unknown>"}
>>>>>>> 6a81a360
		loginCallback = reqNotifier.SetIdentifier
		notifier = reqNotifier
	}
	conn := rpc.NewConn(codec, notifier)
	conn.Serve(newStateServer(srv, conn, loginCallback), serverError)
	conn.Start()
	select {
	case <-conn.Dead():
	case <-srv.tomb.Dying():
	}
	return conn.Close()
}

func serverError(err error) error {
	if err := common.ServerError(err); err != nil {
		return err
	}
	return nil
}

var logRequests = true<|MERGE_RESOLUTION|>--- conflicted
+++ resolved
@@ -8,10 +8,7 @@
 	"net"
 	"net/http"
 	"sync"
-<<<<<<< HEAD
-=======
 	"sync/atomic"
->>>>>>> 6a81a360
 	"time"
 
 	"code.google.com/p/go.net/websocket"
@@ -88,20 +85,9 @@
 }
 
 var globalCounter int64
-<<<<<<< HEAD
-var globalCounterMu = sync.Mutex{}
-
-func nextCounter() int64 {
-	globalCounterMu.Lock()
-	globalCounter++
-	val := globalCounter
-	globalCounterMu.Unlock()
-	return val
-=======
 
 func nextCounter() int64 {
 	return atomic.AddInt64(&globalCounter, 1)
->>>>>>> 6a81a360
 }
 
 func (n *requestNotifier) SetIdentifier(identifier string) {
@@ -169,11 +155,7 @@
 	var notifier rpc.RequestNotifier
 	var loginCallback func(string)
 	if logger.EffectiveLogLevel() <= loggo.DEBUG {
-<<<<<<< HEAD
-		reqNotifier := &requestNotifier{nextCounter(), ""}
-=======
 		reqNotifier := &requestNotifier{nextCounter(), "<unknown>"}
->>>>>>> 6a81a360
 		loginCallback = reqNotifier.SetIdentifier
 		notifier = reqNotifier
 	}
