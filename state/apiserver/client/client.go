--- conflicted
+++ resolved
@@ -93,7 +93,6 @@
 	return serviceSetSettingsStrings(svc, p.Options)
 }
 
-<<<<<<< HEAD
 // NewServiceSetForClientAPI implements the server side of
 // Client.NewServiceSetForClientAPI. This is exactly like ServiceSet except that
 // it does not unset values that are set to an empty string.  ServiceUnset
@@ -102,23 +101,24 @@
 // TODO(Nate): rename this to ServiceSet (and remove the deprecated ServiceSet)
 // when the GUI handles the new behavior.
 func (c *Client) NewServiceSetForClientAPI(p params.ServiceSet) error {
-=======
+	svc, err := c.api.state.Service(p.ServiceName)
+	if err != nil {
+		return err
+	}
+	return newServiceSetSettingsStringsForClientAPI(svc, p.Options)
+}
+
 // ServiceUnset implements the server side of Client.ServiceUnset.
 func (c *Client) ServiceUnset(p params.ServiceUnset) error {
->>>>>>> 86d91456
 	svc, err := c.api.state.Service(p.ServiceName)
 	if err != nil {
 		return err
 	}
-<<<<<<< HEAD
-	return newServiceSetSettingsStringsForClientAPI(svc, p.Options)
-=======
 	settings := make(charm.Settings)
 	for _, option := range p.Options {
 		settings[option] = nil
 	}
 	return svc.UpdateConfigSettings(settings)
->>>>>>> 86d91456
 }
 
 // ServiceSetYAML implements the server side of Client.ServerSetYAML.
