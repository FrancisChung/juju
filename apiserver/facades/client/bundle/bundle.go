--- conflicted
+++ resolved
@@ -10,10 +10,7 @@
 	"strings"
 
 	"github.com/juju/bundlechanges"
-<<<<<<< HEAD
-=======
 	"github.com/juju/collections/set"
->>>>>>> f8373223
 	"github.com/juju/description"
 	"github.com/juju/errors"
 	"github.com/juju/loggo"
@@ -287,23 +284,11 @@
 	if len(model.Applications()) == 0 {
 		return &charm.BundleData{}, errors.Errorf("nothing to export as there are no applications")
 	}
-<<<<<<< HEAD
-
-=======
 	machineIds := make(set.Strings)
->>>>>>> f8373223
 	for _, application := range model.Applications() {
 		var newApplication *charm.ApplicationSpec
 		if application.Subordinate() {
 			newApplication = &charm.ApplicationSpec{
-<<<<<<< HEAD
-				Charm:            application.CharmURL(),
-				Series:           application.Series(),
-				Expose:           application.Exposed(),
-				Options:          application.CharmConfig(),
-				Annotations:      application.Annotations(),
-				EndpointBindings: application.EndpointBindings(),
-=======
 				Charm:       application.CharmURL(),
 				Expose:      application.Exposed(),
 				Options:     application.CharmConfig(),
@@ -311,25 +296,10 @@
 			}
 			if result := b.constraints(application.Constraints()); len(result) != 0 {
 				newApplication.Constraints = strings.Join(result, " ")
->>>>>>> f8373223
 			}
 		} else {
 			ut := []string{}
 			for _, unit := range application.Units() {
-<<<<<<< HEAD
-				ut = append(ut, unit.Machine().Id())
-			}
-
-			newApplication = &charm.ApplicationSpec{
-				Charm:            application.CharmURL(),
-				Series:           application.Series(),
-				NumUnits:         len(application.Units()),
-				To:               ut,
-				Expose:           application.Exposed(),
-				Options:          application.CharmConfig(),
-				Annotations:      application.Annotations(),
-				EndpointBindings: application.EndpointBindings(),
-=======
 				machineID := unit.Machine().Id()
 				unitMachine := unit.Machine()
 				if names.IsContainerMachine(machineID) {
@@ -352,7 +322,6 @@
 			}
 			if result := b.constraints(application.Constraints()); len(result) != 0 {
 				newApplication.Constraints = strings.Join(result, " ")
->>>>>>> f8373223
 			}
 		}
 
@@ -360,20 +329,13 @@
 	}
 
 	for _, machine := range model.Machines() {
-<<<<<<< HEAD
-=======
 		if !machineIds.Contains(machine.Tag().Id()) {
 			continue
 		}
->>>>>>> f8373223
 		newMachine := &charm.MachineSpec{
 			Annotations: machine.Annotations(),
 			Series:      machine.Series(),
 		}
-<<<<<<< HEAD
-		if result := b.constraints(machine.Constraints()); len(result) != 0 {
-			newMachine.Constraints = strings.Join(result, " ")
-=======
 
 		if result := b.hardwareConstraints(machine.Instance()); len(result) != 0 {
 			newMachine.Constraints = strings.Join(result, " ")
@@ -381,19 +343,13 @@
 			if result = b.constraints(machine.Constraints()); len(result) != 0 {
 				newMachine.Constraints = strings.Join(result, " ")
 			}
->>>>>>> f8373223
 		}
 
 		data.Machines[machine.Id()] = newMachine
 	}
 
-<<<<<<< HEAD
-	endpointRelation := []string{}
-	for _, relation := range model.Relations() {
-=======
 	for _, relation := range model.Relations() {
 		endpointRelation := []string{}
->>>>>>> f8373223
 		for _, endpoint := range relation.Endpoints() {
 			// skipping the 'peer' role which is not of concern in exporting the current model configuration.
 			if endpoint.Role() == "peer" {
@@ -401,21 +357,14 @@
 			}
 			endpointRelation = append(endpointRelation, endpoint.ApplicationName()+":"+endpoint.Name())
 		}
-<<<<<<< HEAD
-	}
-	data.Relations = append(data.Relations, endpointRelation)
-=======
 		if len(endpointRelation) != 0 {
 			data.Relations = append(data.Relations, endpointRelation)
 		}
 	}
->>>>>>> f8373223
 
 	return data, nil
 }
 
-<<<<<<< HEAD
-=======
 func (b *BundleAPI) hardwareConstraints(instance description.CloudInstance) []string {
 	if instance == nil {
 		return []string{}
@@ -440,7 +389,6 @@
 	return constraints
 }
 
->>>>>>> f8373223
 func (b *BundleAPI) constraints(cons description.Constraints) []string {
 	if cons == nil {
 		return []string{}
