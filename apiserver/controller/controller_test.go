// Copyright 2015 Canonical Ltd.
// Licensed under the AGPLv3, see LICENCE file for details.

package controller_test

import (
	"time"

	"github.com/juju/loggo"
	"github.com/juju/names"
	jc "github.com/juju/testing/checkers"
	gc "gopkg.in/check.v1"

	"github.com/juju/juju/apiserver"
	"github.com/juju/juju/apiserver/common"
	"github.com/juju/juju/apiserver/controller"
	"github.com/juju/juju/apiserver/params"
	apiservertesting "github.com/juju/juju/apiserver/testing"
	jujutesting "github.com/juju/juju/juju/testing"
	"github.com/juju/juju/state"
	"github.com/juju/juju/state/multiwatcher"
	"github.com/juju/juju/testing"
	"github.com/juju/juju/testing/factory"
)

type controllerSuite struct {
	jujutesting.JujuConnSuite

	controller *controller.ControllerAPI
	resources  *common.Resources
	authorizer apiservertesting.FakeAuthorizer
}

var _ = gc.Suite(&controllerSuite{})

func (s *controllerSuite) SetUpTest(c *gc.C) {
	s.JujuConnSuite.SetUpTest(c)
	s.resources = common.NewResources()
	s.AddCleanup(func(_ *gc.C) { s.resources.StopAll() })

	s.authorizer = apiservertesting.FakeAuthorizer{
		Tag: s.AdminUserTag(c),
	}

	controller, err := controller.NewControllerAPI(s.State, s.resources, s.authorizer)
	c.Assert(err, jc.ErrorIsNil)
	s.controller = controller

	loggo.GetLogger("juju.apiserver.controller").SetLogLevel(loggo.TRACE)
}

func (s *controllerSuite) TestNewAPIRefusesNonClient(c *gc.C) {
	anAuthoriser := apiservertesting.FakeAuthorizer{
		Tag: names.NewUnitTag("mysql/0"),
	}
	endPoint, err := controller.NewControllerAPI(s.State, s.resources, anAuthoriser)
	c.Assert(endPoint, gc.IsNil)
	c.Assert(err, gc.ErrorMatches, "permission denied")
}

func (s *controllerSuite) TestNewAPIRefusesNonAdmins(c *gc.C) {
	user := s.Factory.MakeUser(c, &factory.UserParams{NoEnvUser: true})
	anAuthoriser := apiservertesting.FakeAuthorizer{
		Tag: user.Tag(),
	}
	endPoint, err := controller.NewControllerAPI(s.State, s.resources, anAuthoriser)
	c.Assert(endPoint, gc.IsNil)
	c.Assert(err, gc.ErrorMatches, "permission denied")
}

func (s *controllerSuite) checkEnvironmentMatches(c *gc.C, env params.Model, expected *state.Environment) {
	c.Check(env.Name, gc.Equals, expected.Name())
	c.Check(env.UUID, gc.Equals, expected.UUID())
	c.Check(env.OwnerTag, gc.Equals, expected.Owner().String())
}

func (s *controllerSuite) TestAllModels(c *gc.C) {
	admin := s.Factory.MakeUser(c, &factory.UserParams{Name: "foobar"})

	s.Factory.MakeEnvironment(c, &factory.EnvParams{
		Name: "owned", Owner: admin.UserTag()}).Close()
	remoteUserTag := names.NewUserTag("user@remote")
	st := s.Factory.MakeEnvironment(c, &factory.EnvParams{
		Name: "user", Owner: remoteUserTag})
	defer st.Close()
	st.AddEnvironmentUser(state.EnvUserSpec{
		User:        admin.UserTag(),
		CreatedBy:   remoteUserTag,
		DisplayName: "Foo Bar"})

	s.Factory.MakeEnvironment(c, &factory.EnvParams{
		Name: "no-access", Owner: remoteUserTag}).Close()

	response, err := s.controller.AllModels()
	c.Assert(err, jc.ErrorIsNil)
	// The results are sorted.
	expected := []string{"dummymodel", "no-access", "owned", "user"}
	var obtained []string
	for _, env := range response.UserModels {
		obtained = append(obtained, env.Name)
		stateEnv, err := s.State.GetEnvironment(names.NewEnvironTag(env.UUID))
		c.Assert(err, jc.ErrorIsNil)
		s.checkEnvironmentMatches(c, env.Model, stateEnv)
	}
	c.Assert(obtained, jc.DeepEquals, expected)
}

func (s *controllerSuite) TestListBlockedModels(c *gc.C) {
	st := s.Factory.MakeEnvironment(c, &factory.EnvParams{
		Name: "test"})
	defer st.Close()

	s.State.SwitchBlockOn(state.DestroyBlock, "TestBlockDestroyEnvironment")
	s.State.SwitchBlockOn(state.ChangeBlock, "TestChangeBlock")
	st.SwitchBlockOn(state.DestroyBlock, "TestBlockDestroyEnvironment")
	st.SwitchBlockOn(state.ChangeBlock, "TestChangeBlock")

	list, err := s.controller.ListBlockedModels()
	c.Assert(err, jc.ErrorIsNil)

	c.Assert(list.Models, jc.DeepEquals, []params.ModelBlockInfo{
		params.ModelBlockInfo{
			Name:     "dummymodel",
			UUID:     s.State.EnvironUUID(),
			OwnerTag: s.AdminUserTag(c).String(),
			Blocks: []string{
				"BlockDestroy",
				"BlockChange",
			},
		},
		params.ModelBlockInfo{
			Name:     "test",
			UUID:     st.EnvironUUID(),
			OwnerTag: s.AdminUserTag(c).String(),
			Blocks: []string{
				"BlockDestroy",
				"BlockChange",
			},
		},
	})

}

<<<<<<< HEAD
func (s *controllerSuite) TestListBlockedEnvironmentsNoBlocks(c *gc.C) {
=======
func (s *controllerSuite) TestListBlockedModelsNoBlocks(c *gc.C) {
>>>>>>> 91cf46bd
	list, err := s.controller.ListBlockedModels()
	c.Assert(err, jc.ErrorIsNil)
	c.Assert(list.Models, gc.HasLen, 0)
}

func (s *controllerSuite) TestEnvironmentConfig(c *gc.C) {
	env, err := s.controller.EnvironmentConfig()
	c.Assert(err, jc.ErrorIsNil)
	c.Assert(env.Config["name"], gc.Equals, "dummymodel")
}

func (s *controllerSuite) TestEnvironmentConfigFromNonStateServer(c *gc.C) {
	st := s.Factory.MakeEnvironment(c, &factory.EnvParams{
		Name: "test"})
	defer st.Close()

	authorizer := &apiservertesting.FakeAuthorizer{Tag: s.AdminUserTag(c)}
	controller, err := controller.NewControllerAPI(st, common.NewResources(), authorizer)
	c.Assert(err, jc.ErrorIsNil)
	env, err := controller.EnvironmentConfig()
	c.Assert(err, jc.ErrorIsNil)
	c.Assert(env.Config["name"], gc.Equals, "dummymodel")
}

func (s *controllerSuite) TestRemoveBlocks(c *gc.C) {
	st := s.Factory.MakeEnvironment(c, &factory.EnvParams{
		Name: "test"})
	defer st.Close()

	s.State.SwitchBlockOn(state.DestroyBlock, "TestBlockDestroyEnvironment")
	s.State.SwitchBlockOn(state.ChangeBlock, "TestChangeBlock")
	st.SwitchBlockOn(state.DestroyBlock, "TestBlockDestroyEnvironment")
	st.SwitchBlockOn(state.ChangeBlock, "TestChangeBlock")

	err := s.controller.RemoveBlocks(params.RemoveBlocksArgs{All: true})
	c.Assert(err, jc.ErrorIsNil)

	blocks, err := s.State.AllBlocksForController()
	c.Assert(err, jc.ErrorIsNil)
	c.Assert(blocks, gc.HasLen, 0)
}

func (s *controllerSuite) TestRemoveBlocksNotAll(c *gc.C) {
	err := s.controller.RemoveBlocks(params.RemoveBlocksArgs{})
	c.Assert(err, gc.ErrorMatches, "not supported")
}

func (s *controllerSuite) TestWatchAllEnvs(c *gc.C) {
	watcherId, err := s.controller.WatchAllEnvs()
	c.Assert(err, jc.ErrorIsNil)

	watcherAPI_, err := apiserver.NewAllWatcher(s.State, s.resources, s.authorizer, watcherId.AllWatcherId)
	c.Assert(err, jc.ErrorIsNil)
	watcherAPI := watcherAPI_.(*apiserver.SrvAllWatcher)
	defer func() {
		err := watcherAPI.Stop()
		c.Assert(err, jc.ErrorIsNil)
	}()

	resultC := make(chan params.AllWatcherNextResults)
	go func() {
		result, err := watcherAPI.Next()
		c.Assert(err, jc.ErrorIsNil)
		resultC <- result
	}()

	select {
	case result := <-resultC:
		// Expect to see the initial environment be reported.
		deltas := result.Deltas
		c.Assert(deltas, gc.HasLen, 1)
		envInfo := deltas[0].Entity.(*multiwatcher.ModelInfo)
		c.Assert(envInfo.ModelUUID, gc.Equals, s.State.EnvironUUID())
	case <-time.After(testing.LongWait):
		c.Fatal("timed out")
	}
}

func (s *controllerSuite) TestModelStatus(c *gc.C) {
	otherEnvOwner := s.Factory.MakeEnvUser(c, nil)
	otherSt := s.Factory.MakeEnvironment(c, &factory.EnvParams{
		Name:    "dummytoo",
		Owner:   otherEnvOwner.UserTag(),
		Prepare: true,
		ConfigAttrs: testing.Attrs{
			"state-server": false,
		},
	})
	defer otherSt.Close()

	s.Factory.MakeMachine(c, &factory.MachineParams{Jobs: []state.MachineJob{state.JobManageEnviron}})
	s.Factory.MakeMachine(c, &factory.MachineParams{Jobs: []state.MachineJob{state.JobHostUnits}})
	s.Factory.MakeService(c, &factory.ServiceParams{
		Charm: s.Factory.MakeCharm(c, nil),
	})

	otherFactory := factory.NewFactory(otherSt)
	otherFactory.MakeMachine(c, nil)
	otherFactory.MakeMachine(c, nil)
	otherFactory.MakeService(c, &factory.ServiceParams{
		Charm: otherFactory.MakeCharm(c, nil),
	})

	controllerEnvTag := s.State.EnvironTag().String()
	hostedEnvTag := otherSt.EnvironTag().String()

	req := params.Entities{
		Entities: []params.Entity{{Tag: controllerEnvTag}, {Tag: hostedEnvTag}},
	}
	results, err := s.controller.ModelStatus(req)
	c.Assert(err, jc.ErrorIsNil)
	c.Assert(results.Results, gc.DeepEquals, []params.ModelStatus{{
		ModelTag:           controllerEnvTag,
		HostedMachineCount: 1,
		ServiceCount:       1,
		OwnerTag:           "user-dummy-admin@local",
		Life:               params.Alive,
	}, {
		ModelTag:           hostedEnvTag,
		HostedMachineCount: 2,
		ServiceCount:       1,
		OwnerTag:           otherEnvOwner.UserTag().String(),
		Life:               params.Alive,
	}})
}<|MERGE_RESOLUTION|>--- conflicted
+++ resolved
@@ -141,11 +141,7 @@
 
 }
 
-<<<<<<< HEAD
-func (s *controllerSuite) TestListBlockedEnvironmentsNoBlocks(c *gc.C) {
-=======
 func (s *controllerSuite) TestListBlockedModelsNoBlocks(c *gc.C) {
->>>>>>> 91cf46bd
 	list, err := s.controller.ListBlockedModels()
 	c.Assert(err, jc.ErrorIsNil)
 	c.Assert(list.Models, gc.HasLen, 0)
