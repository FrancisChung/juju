--- conflicted
+++ resolved
@@ -81,15 +81,11 @@
 	}
 	// We only build and upload tools if there will be a state agent that
 	// we could connect to (actual live tests, rather than local-only)
-<<<<<<< HEAD
 	if t.CanOpenState {
 		err := environs.UploadTools(t.Env)
 		c.Assert(err, IsNil)
 	}
-	err := environs.Bootstrap(t.Env)
-=======
-	err := environs.Bootstrap(t.Env, state.Constraints{}, t.CanOpenState)
->>>>>>> 9cd55836
+	err := environs.Bootstrap(t.Env, state.Constraints{})
 	c.Assert(err, IsNil)
 	t.bootstrapped = true
 }
@@ -309,11 +305,7 @@
 func (t *LiveTests) TestBootstrapMultiple(c *C) {
 	t.BootstrapOnce(c)
 
-<<<<<<< HEAD
-	err := environs.Bootstrap(t.Env)
-=======
-	err := environs.Bootstrap(t.Env, state.Constraints{}, false)
->>>>>>> 9cd55836
+	err := environs.Bootstrap(t.Env, state.Constraints{})
 	c.Assert(err, ErrorMatches, "environment is already bootstrapped")
 
 	c.Logf("destroy env")
@@ -743,11 +735,7 @@
 	err = storageCopy(dummyStorage, currentPath, envStorage, otherPath)
 	c.Assert(err, IsNil)
 
-<<<<<<< HEAD
-	err = environs.Bootstrap(env)
-=======
-	err = environs.Bootstrap(env, state.Constraints{}, false)
->>>>>>> 9cd55836
+	err = environs.Bootstrap(env, state.Constraints{})
 	c.Assert(err, IsNil)
 	defer env.Destroy(nil)
 
