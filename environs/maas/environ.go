package maas

import (
	"errors"
	"launchpad.net/gomaasapi"
	"launchpad.net/juju-core/environs"
	"launchpad.net/juju-core/environs/config"
	"launchpad.net/juju-core/log"
	"launchpad.net/juju-core/state"
	"launchpad.net/juju-core/state/api"
	"sync"
)

type maasEnviron struct {
<<<<<<< HEAD
	name               string
	maasServerUnlocked gomaasapi.MAASObject
=======
	name string

	// ecfgMutext protects the *Unlocked fields below.
	ecfgMutex sync.Mutex

	ecfgUnlocked *maasEnvironConfig
>>>>>>> fb4a091c
}

var _ environs.Environ = (*maasEnviron)(nil)

var couldNotAllocate = errors.New("Could not allocate MAAS environment object.")

func NewEnviron(cfg *config.Config) (*maasEnviron, error) {
	env := new(maasEnviron)
	if env == nil {
		return nil, couldNotAllocate
	}
	err := env.SetConfig(cfg)
	if err != nil {
		return nil, err
	}
	return env, nil
}

func (env *maasEnviron) Name() string {
	return env.name
}

func (env *maasEnviron) Bootstrap(uploadTools bool, stateServerCert, stateServerKey []byte) error {
	log.Printf("environs/maas: bootstrapping environment %q.", env.Name())
	panic("Not implemented.")
}

func (*maasEnviron) StateInfo() (*state.Info, *api.Info, error) {
	panic("Not implemented.")
}

// ecfg returns the environment's maasEnvironConfig, and protects it with a
// mutex.
func (env *maasEnviron) ecfg() *maasEnvironConfig {
	env.ecfgMutex.Lock()
	defer env.ecfgMutex.Unlock()
	return env.ecfgUnlocked
}

func (env *maasEnviron) Config() *config.Config {
	return env.ecfg().Config
}

func (env *maasEnviron) SetConfig(cfg *config.Config) error {
	ecfg, err := env.Provider().(*maasEnvironProvider).newConfig(cfg)
	if err != nil {
		return err
	}

	env.ecfgMutex.Lock()
	defer env.ecfgMutex.Unlock()

	env.name = cfg.Name()
	env.ecfgUnlocked = ecfg

	return nil
}

func (*maasEnviron) StartInstance(machineId string, info *state.Info, apiInfo *api.Info, tools *state.Tools) (environs.Instance, error) {
	panic("Not implemented.")
}

func (*maasEnviron) StopInstances([]environs.Instance) error {
	panic("Not implemented.")
}

func (environ *maasEnviron) Instances(ids []state.InstanceId) ([]environs.Instance, error) {
	if len(ids) == 0 {
		return []environs.Instance{}, nil
	}
	nodeListing := environ.maasServerUnlocked.GetSubObject("nodes")
	filter := getSystemIdValues(ids)
	listNodeObjects, err := nodeListing.CallGet("list", filter)
	if err != nil {
		return nil, err
	}
	listNodes, err := listNodeObjects.GetArray()
	if err != nil {
		return nil, err
	}
	instances := make([]environs.Instance, len(listNodes))
	for index, nodeObj := range listNodes {
		node, err := nodeObj.GetMAASObject()
		if err != nil {
			// Skip that node.
			continue
		}
		instances[index] = &maasInstance{
			maasobject: &node,
			environ:    environ,
		}
	}
	if len(ids) != len(instances) {
		return instances, environs.ErrPartialInstances
	}
	return instances, nil
}

func (environ *maasEnviron) AllInstances() ([]environs.Instance, error) {
	return environ.Instances([]state.InstanceId{})
}

func (*maasEnviron) Storage() environs.Storage {
	panic("Not implemented.")
}

func (*maasEnviron) PublicStorage() environs.StorageReader {
	panic("Not implemented.")
}

func (env *maasEnviron) Destroy([]environs.Instance) error {
	log.Printf("environs/maas: destroying environment %q", env.name)
	panic("Not implemented.")
}

func (*maasEnviron) AssignmentPolicy() state.AssignmentPolicy {
	panic("Not implemented.")
}

func (*maasEnviron) OpenPorts([]state.Port) error {
	panic("Not implemented.")
}

func (*maasEnviron) ClosePorts([]state.Port) error {
	panic("Not implemented.")
}

func (*maasEnviron) Ports() ([]state.Port, error) {
	panic("Not implemented.")
}

func (*maasEnviron) Provider() environs.EnvironProvider {
	return &providerInstance
}<|MERGE_RESOLUTION|>--- conflicted
+++ resolved
@@ -12,17 +12,13 @@
 )
 
 type maasEnviron struct {
-<<<<<<< HEAD
-	name               string
-	maasServerUnlocked gomaasapi.MAASObject
-=======
 	name string
 
 	// ecfgMutext protects the *Unlocked fields below.
 	ecfgMutex sync.Mutex
 
-	ecfgUnlocked *maasEnvironConfig
->>>>>>> fb4a091c
+	ecfgUnlocked       *maasEnvironConfig
+	maasServerUnlocked gomaasapi.MAASObject
 }
 
 var _ environs.Environ = (*maasEnviron)(nil)
