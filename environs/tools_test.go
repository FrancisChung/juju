// Copyright 2012, 2013 Canonical Ltd.
// Licensed under the AGPLv3, see LICENCE file for details.

package environs_test

import (
	gc "launchpad.net/gocheck"

	"launchpad.net/juju-core/agent/tools"
	"launchpad.net/juju-core/constraints"
	"launchpad.net/juju-core/environs"
	"launchpad.net/juju-core/environs/config"
	envtesting "launchpad.net/juju-core/environs/testing"
	"launchpad.net/juju-core/errors"
	"launchpad.net/juju-core/provider/dummy"
	"launchpad.net/juju-core/testing"
	jc "launchpad.net/juju-core/testing/checkers"
	"launchpad.net/juju-core/version"
)

type ToolsSuite struct {
	env environs.Environ
	testing.LoggingSuite
	origCurrentVersion version.Binary
}

var _ = gc.Suite(&ToolsSuite{})

func (s *ToolsSuite) SetUpTest(c *gc.C) {
	s.LoggingSuite.SetUpTest(c)
	s.origCurrentVersion = version.Current
	s.Reset(c, nil)
}

func (s *ToolsSuite) TearDownTest(c *gc.C) {
	dummy.Reset()
	version.Current = s.origCurrentVersion
	s.LoggingSuite.TearDownTest(c)
}

func (s *ToolsSuite) Reset(c *gc.C, attrs map[string]interface{}) {
	version.Current = s.origCurrentVersion
	dummy.Reset()
	final := map[string]interface{}{
		"name":            "test",
		"type":            "dummy",
		"state-server":    false,
		"authorized-keys": "i-am-a-key",
		"ca-cert":         testing.CACert,
		"ca-private-key":  "",
	}
	for k, v := range attrs {
		final[k] = v
	}
<<<<<<< HEAD
	cfg, err := config.New(final)
	c.Assert(err, IsNil)
	env, err := environs.Prepare(cfg)
	c.Assert(err, IsNil)
=======
	env, err := environs.NewFromAttrs(final)
	c.Assert(err, gc.IsNil)
>>>>>>> 21f17de6
	s.env = env
	envtesting.RemoveAllTools(c, s.env)
}

var (
	v100    = version.MustParse("1.0.0")
	v100p64 = version.MustParseBinary("1.0.0-precise-amd64")
	v100p32 = version.MustParseBinary("1.0.0-precise-i386")
	v100p   = []version.Binary{v100p64, v100p32}

	v100q64 = version.MustParseBinary("1.0.0-quantal-amd64")
	v100q32 = version.MustParseBinary("1.0.0-quantal-i386")
	v100q   = []version.Binary{v100q64, v100q32}
	v100all = append(v100p, v100q...)

	v1001    = version.MustParse("1.0.0.1")
	v1001p64 = version.MustParseBinary("1.0.0.1-precise-amd64")
	v100Xall = append(v100all, v1001p64)

	v110    = version.MustParse("1.1.0")
	v110p64 = version.MustParseBinary("1.1.0-precise-amd64")
	v110p32 = version.MustParseBinary("1.1.0-precise-i386")
	v110p   = []version.Binary{v110p64, v110p32}

	v110q64 = version.MustParseBinary("1.1.0-quantal-amd64")
	v110q32 = version.MustParseBinary("1.1.0-quantal-i386")
	v110q   = []version.Binary{v110q64, v110q32}
	v110all = append(v110p, v110q...)

	v120    = version.MustParse("1.2.0")
	v120p64 = version.MustParseBinary("1.2.0-precise-amd64")
	v120p32 = version.MustParseBinary("1.2.0-precise-i386")
	v120p   = []version.Binary{v120p64, v120p32}

	v120q64 = version.MustParseBinary("1.2.0-quantal-amd64")
	v120q32 = version.MustParseBinary("1.2.0-quantal-i386")
	v120q   = []version.Binary{v120q64, v120q32}
	v120all = append(v120p, v120q...)
	v1all   = append(v100Xall, append(v110all, v120all...)...)

	v220    = version.MustParse("2.2.0")
	v220p32 = version.MustParseBinary("2.2.0-precise-i386")
	v220p64 = version.MustParseBinary("2.2.0-precise-amd64")
	v220q32 = version.MustParseBinary("2.2.0-quantal-i386")
	v220q64 = version.MustParseBinary("2.2.0-quantal-amd64")
	v220all = []version.Binary{v220p64, v220p32, v220q64, v220q32}
	vAll    = append(v1all, v220all...)
)

func (s *ToolsSuite) uploadVersions(c *gc.C, storage environs.Storage, verses ...version.Binary) map[version.Binary]string {
	uploaded := map[version.Binary]string{}
	for _, vers := range verses {
		uploaded[vers] = envtesting.UploadFakeToolsVersion(c, storage, vers).URL
	}
	return uploaded
}

func (s *ToolsSuite) uploadPrivate(c *gc.C, verses ...version.Binary) map[version.Binary]string {
	return s.uploadVersions(c, s.env.Storage(), verses...)
}

func (s *ToolsSuite) uploadPublic(c *gc.C, verses ...version.Binary) map[version.Binary]string {
	storage := s.env.PublicStorage().(environs.Storage)
	return s.uploadVersions(c, storage, verses...)
}

var findAvailableToolsTests = []struct {
	info    string
	major   int
	private []version.Binary
	public  []version.Binary
	expect  []version.Binary
	err     error
}{{
	info:  "none available anywhere",
	major: 1,
	err:   tools.ErrNoTools,
}, {
	info:    "private tools only, none matching",
	major:   1,
	private: v220all,
	err:     tools.ErrNoMatches,
}, {
	info:    "tools found in private bucket",
	major:   1,
	private: vAll,
	expect:  v1all,
}, {
	info:   "tools found in public bucket",
	major:  1,
	public: vAll,
	expect: v1all,
}, {
	info:    "tools found in both buckets, only taken from private",
	major:   1,
	private: v110p,
	public:  vAll,
	expect:  v110p,
}, {
	info:    "private tools completely block public ones",
	major:   1,
	private: v220all,
	public:  vAll,
	err:     tools.ErrNoMatches,
}}

func (s *ToolsSuite) TestFindAvailableTools(c *gc.C) {
	for i, test := range findAvailableToolsTests {
		c.Logf("\ntest %d: %s", i, test.info)
		s.Reset(c, nil)
		private := s.uploadPrivate(c, test.private...)
		public := s.uploadPublic(c, test.public...)
		actual, err := environs.FindAvailableTools(s.env, test.major)
		if test.err != nil {
			if len(actual) > 0 {
				c.Logf(actual.String())
			}
			c.Check(err, jc.Satisfies, errors.IsNotFoundError)
			continue
		}
		source := private
		if len(source) == 0 {
			// We only use the public bucket if the private one has *no* tools.
			source = public
		}
		expect := map[version.Binary]string{}
		for _, expected := range test.expect {
			expect[expected] = source[expected]
		}
		c.Check(actual.URLs(), gc.DeepEquals, expect)
	}
}

var findBootstrapToolsTests = []struct {
	info          string
	available     []version.Binary
	cliVersion    version.Binary
	defaultSeries string
	agentVersion  version.Number
	development   bool
	constraints   string
	expect        []version.Binary
	err           error
}{{
	info:          "no tools at all",
	cliVersion:    v100p64,
	defaultSeries: "precise",
	err:           tools.ErrNoTools,
}, {
	info:          "released cli: use newest compatible release version",
	available:     vAll,
	cliVersion:    v100p64,
	defaultSeries: "precise",
	expect:        v120p,
}, {
	info:          "released cli: cli arch ignored",
	available:     vAll,
	cliVersion:    v100p32,
	defaultSeries: "precise",
	expect:        v120p,
}, {
	info:          "released cli: cli series ignored",
	available:     vAll,
	cliVersion:    v100q64,
	defaultSeries: "precise",
	expect:        v120p,
}, {
	info:          "released cli: series taken from default-series",
	available:     v100Xall,
	cliVersion:    v100p64,
	defaultSeries: "quantal",
	expect:        v100q,
}, {
	info:          "released cli: ignore close dev match",
	available:     v100Xall,
	cliVersion:    v120p64,
	defaultSeries: "precise",
	expect:        v100p,
}, {
	info:          "released cli: use older release version if necessary",
	available:     v100Xall,
	cliVersion:    v120p64,
	defaultSeries: "quantal",
	expect:        v100q,
}, {
	info:          "released cli: ignore irrelevant constraints",
	available:     v100Xall,
	cliVersion:    v100p64,
	defaultSeries: "precise",
	constraints:   "mem=32G",
	expect:        v100p,
}, {
	info:          "released cli: filter by arch constraints",
	available:     v120all,
	cliVersion:    v100p64,
	defaultSeries: "precise",
	constraints:   "arch=i386",
	expect:        []version.Binary{v120p32},
}, {
	info:          "released cli: specific released version",
	available:     vAll,
	cliVersion:    v120p64,
	agentVersion:  v100,
	defaultSeries: "precise",
	expect:        v100p,
}, {
	info:          "released cli: specific dev version",
	available:     vAll,
	cliVersion:    v120p64,
	agentVersion:  v110,
	defaultSeries: "precise",
	expect:        v110p,
}, {
	info:          "released cli: major upgrades bad",
	available:     v220all,
	cliVersion:    v100p64,
	defaultSeries: "precise",
	err:           tools.ErrNoMatches,
}, {
	info:          "released cli: major downgrades bad",
	available:     v100Xall,
	cliVersion:    v220p64,
	defaultSeries: "precise",
	err:           tools.ErrNoMatches,
}, {
	info:          "released cli: no matching series",
	available:     vAll,
	cliVersion:    v100p64,
	defaultSeries: "raring",
	err:           tools.ErrNoMatches,
}, {
	info:          "released cli: no matching arches",
	available:     vAll,
	cliVersion:    v100p64,
	defaultSeries: "precise",
	constraints:   "arch=arm",
	err:           tools.ErrNoMatches,
}, {
	info:          "released cli: specific bad major 1",
	available:     vAll,
	cliVersion:    v220p64,
	agentVersion:  v120,
	defaultSeries: "precise",
	err:           tools.ErrNoMatches,
}, {
	info:          "released cli: specific bad major 2",
	available:     vAll,
	cliVersion:    v120p64,
	agentVersion:  v220,
	defaultSeries: "precise",
	err:           tools.ErrNoMatches,
}, {
	info:          "released cli: ignore dev tools 1",
	available:     v110all,
	cliVersion:    v100p64,
	defaultSeries: "precise",
	err:           tools.ErrNoMatches,
}, {
	info:          "released cli: ignore dev tools 2",
	available:     v110all,
	cliVersion:    v120p64,
	defaultSeries: "precise",
	err:           tools.ErrNoMatches,
}, {
	info:          "released cli: ignore dev tools 3",
	available:     []version.Binary{v1001p64},
	cliVersion:    v100p64,
	defaultSeries: "precise",
	err:           tools.ErrNoMatches,
}, {
	info:          "released cli with dev setting picks newest matching 1",
	available:     v100Xall,
	cliVersion:    v120q32,
	defaultSeries: "precise",
	development:   true,
	expect:        []version.Binary{v1001p64},
}, {
	info:          "released cli with dev setting picks newest matching 2",
	available:     vAll,
	cliVersion:    v100q64,
	defaultSeries: "precise",
	development:   true,
	constraints:   "arch=i386",
	expect:        []version.Binary{v120p32},
}, {
	info:          "released cli with dev setting respects agent-version",
	available:     vAll,
	cliVersion:    v100q32,
	agentVersion:  v1001,
	defaultSeries: "precise",
	development:   true,
	expect:        []version.Binary{v1001p64},
}, {
	info:          "dev cli picks newest matching 1",
	available:     v100Xall,
	cliVersion:    v110q32,
	defaultSeries: "precise",
	expect:        []version.Binary{v1001p64},
}, {
	info:          "dev cli picks newest matching 2",
	available:     vAll,
	cliVersion:    v110q64,
	defaultSeries: "precise",
	constraints:   "arch=i386",
	expect:        []version.Binary{v120p32},
}, {
	info:          "dev cli respects agent-version",
	available:     vAll,
	cliVersion:    v110q32,
	agentVersion:  v1001,
	defaultSeries: "precise",
	expect:        []version.Binary{v1001p64},
}}

func (s *ToolsSuite) TestFindBootstrapTools(c *gc.C) {
	for i, test := range findBootstrapToolsTests {
		c.Logf("\ntest %d: %s", i, test.info)
		attrs := map[string]interface{}{
			"development":    test.development,
			"default-series": test.defaultSeries,
		}
		if test.agentVersion != version.Zero {
			attrs["agent-version"] = test.agentVersion.String()
		}
		s.Reset(c, attrs)
		version.Current = test.cliVersion
		available := s.uploadPrivate(c, test.available...)
		if len(available) > 0 {
			// These should never be chosen.
			s.uploadPublic(c, vAll...)
		}

		cons := constraints.MustParse(test.constraints)
		actual, err := environs.FindBootstrapTools(s.env, cons)
		if test.err != nil {
			if len(actual) > 0 {
				c.Logf(actual.String())
			}
			c.Check(err, jc.Satisfies, errors.IsNotFoundError)
			continue
		}
		expect := map[version.Binary]string{}
		unique := map[version.Number]bool{}
		for _, expected := range test.expect {
			expect[expected] = available[expected]
			unique[expected.Number] = true
		}
		c.Check(actual.URLs(), gc.DeepEquals, expect)
		for expectAgentVersion := range unique {
			agentVersion, ok := s.env.Config().AgentVersion()
			c.Check(ok, gc.Equals, true)
			c.Check(agentVersion, gc.Equals, expectAgentVersion)
		}
	}
}

var findInstanceToolsTests = []struct {
	info         string
	available    []version.Binary
	agentVersion version.Number
	series       string
	constraints  string
	expect       []version.Binary
	err          error
}{{
	info:         "nothing at all",
	agentVersion: v120,
	series:       "precise",
	err:          tools.ErrNoTools,
}, {
	info:         "nothing matching 1",
	available:    v100Xall,
	agentVersion: v120,
	series:       "precise",
	err:          tools.ErrNoMatches,
}, {
	info:         "nothing matching 2",
	available:    v120all,
	agentVersion: v110,
	series:       "precise",
	err:          tools.ErrNoMatches,
}, {
	info:         "nothing matching 3",
	available:    v120q,
	agentVersion: v120,
	series:       "precise",
	err:          tools.ErrNoMatches,
}, {
	info:         "nothing matching 4",
	available:    v120q,
	agentVersion: v120,
	series:       "quantal",
	constraints:  "arch=arm",
	err:          tools.ErrNoMatches,
}, {
	info:         "actual match 1",
	available:    vAll,
	agentVersion: v1001,
	series:       "precise",
	expect:       []version.Binary{v1001p64},
}, {
	info:         "actual match 2",
	available:    vAll,
	agentVersion: v120,
	series:       "quantal",
	expect:       []version.Binary{v120q64, v120q32},
}, {
	info:         "actual match 3",
	available:    vAll,
	agentVersion: v110,
	series:       "quantal",
	constraints:  "arch=i386",
	expect:       []version.Binary{v110q32},
}}

func (s *ToolsSuite) TestFindInstanceTools(c *gc.C) {
	for i, test := range findInstanceToolsTests {
		c.Logf("\ntest %d: %s", i, test.info)
		s.Reset(c, map[string]interface{}{
			"agent-version": test.agentVersion.String(),
		})
		available := s.uploadPrivate(c, test.available...)
		if len(available) > 0 {
			// These should never be chosen.
			s.uploadPublic(c, vAll...)
		}

		cons := constraints.MustParse(test.constraints)
		actual, err := environs.FindInstanceTools(s.env, test.series, cons)
		if test.err != nil {
			if len(actual) > 0 {
				c.Logf(actual.String())
			}
			c.Check(err, jc.Satisfies, errors.IsNotFoundError)
			continue
		}
		expect := map[version.Binary]string{}
		for _, expected := range test.expect {
			expect[expected] = available[expected]
		}
		c.Check(actual.URLs(), gc.DeepEquals, expect)
	}
}

var findExactToolsTests = []struct {
	info    string
	private []version.Binary
	public  []version.Binary
	seek    version.Binary
	err     error
}{{
	info: "nothing available",
	seek: v100p64,
	err:  tools.ErrNoTools,
}, {
	info:    "only non-matches available in private",
	private: append(v110all, v100p32, v100q64, v1001p64),
	seek:    v100p64,
	err:     tools.ErrNoMatches,
}, {
	info:    "exact match available in private",
	private: []version.Binary{v100p64},
	seek:    v100p64,
}, {
	info:    "only non-matches available in public",
	private: append(v110all, v100p32, v100q64, v1001p64),
	seek:    v100p64,
	err:     tools.ErrNoMatches,
}, {
	info:   "exact match available in public",
	public: []version.Binary{v100p64},
	seek:   v100p64,
}, {
	info:    "exact match in public blocked by private",
	private: v110all,
	public:  []version.Binary{v100p64},
	seek:    v100p64,
	err:     tools.ErrNoMatches,
}}

func (s *ToolsSuite) TestFindExactTools(c *gc.C) {
	for i, test := range findExactToolsTests {
		c.Logf("\ntest %d: %s", i, test.info)
		s.Reset(c, nil)
		private := s.uploadPrivate(c, test.private...)
		public := s.uploadPublic(c, test.public...)
		actual, err := environs.FindExactTools(s.env, test.seek)
		if test.err == nil {
			c.Check(err, gc.IsNil)
			c.Check(actual.Version, gc.Equals, test.seek)
			source := private
			if len(source) == 0 {
				// We only use the public bucket if the private one has *no* tools.
				source = public
			}
			c.Check(actual.URL, gc.DeepEquals, source[actual.Version])
		} else {
			c.Check(err, jc.Satisfies, errors.IsNotFoundError)
		}
	}
}

// fakeToolsForSeries fakes a Tools object with just enough information for
// testing the handling its OS series.
func fakeToolsForSeries(series string) *tools.Tools {
	return &tools.Tools{Version: version.Binary{Series: series}}
}

// fakeToolsList fakes a tools.List containing Tools objects for the given
// respective series, in the same number and order.
func fakeToolsList(series ...string) tools.List {
	list := tools.List{}
	for _, name := range series {
		list = append(list, fakeToolsForSeries(name))
	}
	return list
}

func (s *ToolsSuite) TestCheckToolsSeriesRequiresTools(c *gc.C) {
	err := environs.CheckToolsSeries(fakeToolsList(), "precise")
	c.Assert(err, gc.NotNil)
	c.Check(err, gc.ErrorMatches, "expected single series, got \\[\\]")
}

func (s *ToolsSuite) TestCheckToolsSeriesAcceptsOneSetOfTools(c *gc.C) {
	names := []string{"precise", "raring"}
	for _, series := range names {
		list := fakeToolsList(series)
		err := environs.CheckToolsSeries(list, series)
		c.Check(err, gc.IsNil)
	}
}

func (s *ToolsSuite) TestCheckToolsSeriesAcceptsMultipleForSameSeries(c *gc.C) {
	series := "quantal"
	list := fakeToolsList(series, series, series)
	err := environs.CheckToolsSeries(list, series)
	c.Check(err, gc.IsNil)
}

func (s *ToolsSuite) TestCheckToolsSeriesRejectsToolsForOtherSeries(c *gc.C) {
	list := fakeToolsList("hoary")
	err := environs.CheckToolsSeries(list, "warty")
	c.Assert(err, gc.NotNil)
	c.Check(err, gc.ErrorMatches, "tools mismatch: expected series warty, got hoary")
}

func (s *ToolsSuite) TestCheckToolsSeriesRejectsToolsForMixedSeries(c *gc.C) {
	list := fakeToolsList("precise", "raring")
	err := environs.CheckToolsSeries(list, "precise")
	c.Assert(err, gc.NotNil)
	c.Check(err, gc.ErrorMatches, "expected single series, got .*")
}<|MERGE_RESOLUTION|>--- conflicted
+++ resolved
@@ -52,15 +52,10 @@
 	for k, v := range attrs {
 		final[k] = v
 	}
-<<<<<<< HEAD
 	cfg, err := config.New(final)
-	c.Assert(err, IsNil)
+	c.Assert(err, gc.IsNil)
 	env, err := environs.Prepare(cfg)
-	c.Assert(err, IsNil)
-=======
-	env, err := environs.NewFromAttrs(final)
 	c.Assert(err, gc.IsNil)
->>>>>>> 21f17de6
 	s.env = env
 	envtesting.RemoveAllTools(c, s.env)
 }
