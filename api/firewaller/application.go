// Copyright 2013 Canonical Ltd.
// Licensed under the AGPLv3, see LICENCE file for details.

package firewaller

import (
	"fmt"

	"github.com/juju/errors"
	"gopkg.in/juju/names.v2"

	"github.com/juju/juju/api/common"
	"github.com/juju/juju/apiserver/params"
	"github.com/juju/juju/core/watcher"
)

// Application represents the state of an application.
type Application struct {
	st   *Client
	tag  names.ApplicationTag
	life params.Life
}

// Name returns the application name.
func (s *Application) Name() string {
	return s.tag.Id()
}

// Tag returns the application tag.
func (s *Application) Tag() names.ApplicationTag {
	return s.tag
}

// Watch returns a watcher for observing changes to an application.
func (s *Application) Watch() (watcher.NotifyWatcher, error) {
	return common.Watch(s.st.facade, "Watch", s.tag)
}

<<<<<<< HEAD
// Life returns the application's current life state.
func (s *Application) Life() params.Life {
	return s.life
}

// Refresh refreshes the contents of the application from the underlying
// state.
func (s *Application) Refresh() error {
	life, err := s.st.life(s.tag)
	if err != nil {
		if params.IsCodeNotFound(err) {
			return errors.NewNotFound(err, "")
		}
		return err
	}
	s.life = life
	return nil
}

=======
>>>>>>> 789b3e3f
// IsExposed returns whether this application is exposed. The explicitly
// open ports (with open-port) for exposed application may be accessed
// from machines outside of the local deployment network.
//
// NOTE: This differs from state.Application.IsExposed() by returning
// an error as well, because it needs to make an API call.
func (s *Application) IsExposed() (bool, error) {
	var results params.BoolResults
	args := params.Entities{
		Entities: []params.Entity{{Tag: s.tag.String()}},
	}
	err := s.st.facade.FacadeCall("GetExposed", args, &results)
	if err != nil {
		return false, err
	}
	if len(results.Results) != 1 {
		return false, fmt.Errorf("expected 1 result, got %d", len(results.Results))
	}
	result := results.Results[0]
	if result.Error != nil {
		if params.IsCodeNotFound(result.Error) {
			return false, errors.NewNotFound(result.Error, "")
		}
		return false, result.Error
	}
	return result.Result, nil
}<|MERGE_RESOLUTION|>--- conflicted
+++ resolved
@@ -36,28 +36,6 @@
 	return common.Watch(s.st.facade, "Watch", s.tag)
 }
 
-<<<<<<< HEAD
-// Life returns the application's current life state.
-func (s *Application) Life() params.Life {
-	return s.life
-}
-
-// Refresh refreshes the contents of the application from the underlying
-// state.
-func (s *Application) Refresh() error {
-	life, err := s.st.life(s.tag)
-	if err != nil {
-		if params.IsCodeNotFound(err) {
-			return errors.NewNotFound(err, "")
-		}
-		return err
-	}
-	s.life = life
-	return nil
-}
-
-=======
->>>>>>> 789b3e3f
 // IsExposed returns whether this application is exposed. The explicitly
 // open ports (with open-port) for exposed application may be accessed
 // from machines outside of the local deployment network.
