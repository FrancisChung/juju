// Copyright 2017 Canonical Ltd.
// Licensed under the AGPLv3, see LICENCE file for details.

package remotefirewaller

import (
	"github.com/juju/errors"

	"github.com/juju/juju/api/base"
	apiwatcher "github.com/juju/juju/api/watcher"
	"github.com/juju/juju/apiserver/params"
	"github.com/juju/juju/watcher"
)

const remoteFirewallerFacade = "RemoteFirewaller"

// Client provides access to the networks api facade.
type Client struct {
	base.ClientFacade
	facade base.FacadeCaller
}

// NewClient creates a new client-side Networks facade.
func NewClient(caller base.APICallCloser) *Client {
	frontend, backend := base.NewClientFacade(caller, remoteFirewallerFacade)
	return &Client{ClientFacade: frontend, facade: backend}
}

<<<<<<< HEAD
// WatchIngressAddressesForRelation returns a watcher that notifies when address from which
// connections will originate for the relation change.
func (c *Client) WatchIngressAddressesForRelation(remoteRelationId params.RemoteEntityId) (watcher.NotifyWatcher, error) {
	args := params.RemoteEntities{[]params.RemoteEntityId{remoteRelationId}}
	var result params.NotifyWatchResult
	err := c.facade.FacadeCall("WatchIngressAddressesForRelation", args, &result)
	if err != nil {
		return nil, errors.Trace(err)
	}
	if result.Error != nil {
		return nil, errors.Trace(result.Error)
	}
	w := apiwatcher.NewNotifyWatcher(c.facade.RawAPICaller(), result)
	return w, nil
}

// IngressSubnetsForRelation returns any CIDRs for which ingress is required to allow
// the specified relation to properly function.
func (c *Client) IngressSubnetsForRelation(remoteRelationId params.RemoteEntityId) (*params.IngressSubnetInfo, error) {
=======
// WatchIngressAddressesForRelation returns a watcher that notifies when address, from which
// connections will originate for the relation, change.
// Each event contains the entire set of addresses which are required for ingress for the relation.
func (c *Client) WatchIngressAddressesForRelation(remoteRelationId params.RemoteEntityId) (watcher.StringsWatcher, error) {
>>>>>>> 7de4db7f
	args := params.RemoteEntities{[]params.RemoteEntityId{remoteRelationId}}
	var results params.StringsWatchResults
	err := c.facade.FacadeCall("WatchIngressAddressesForRelation", args, &results)
	if err != nil {
		return nil, errors.Trace(err)
	}
	if len(results.Results) != 1 {
		return nil, errors.Errorf("expected 1 result, got %d", len(results.Results))
	}
	result := results.Results[0]
	if result.Error != nil {
		return nil, result.Error
	}
	w := apiwatcher.NewStringsWatcher(c.facade.RawAPICaller(), result)
	return w, nil
}<|MERGE_RESOLUTION|>--- conflicted
+++ resolved
@@ -26,32 +26,10 @@
 	return &Client{ClientFacade: frontend, facade: backend}
 }
 
-<<<<<<< HEAD
-// WatchIngressAddressesForRelation returns a watcher that notifies when address from which
-// connections will originate for the relation change.
-func (c *Client) WatchIngressAddressesForRelation(remoteRelationId params.RemoteEntityId) (watcher.NotifyWatcher, error) {
-	args := params.RemoteEntities{[]params.RemoteEntityId{remoteRelationId}}
-	var result params.NotifyWatchResult
-	err := c.facade.FacadeCall("WatchIngressAddressesForRelation", args, &result)
-	if err != nil {
-		return nil, errors.Trace(err)
-	}
-	if result.Error != nil {
-		return nil, errors.Trace(result.Error)
-	}
-	w := apiwatcher.NewNotifyWatcher(c.facade.RawAPICaller(), result)
-	return w, nil
-}
-
-// IngressSubnetsForRelation returns any CIDRs for which ingress is required to allow
-// the specified relation to properly function.
-func (c *Client) IngressSubnetsForRelation(remoteRelationId params.RemoteEntityId) (*params.IngressSubnetInfo, error) {
-=======
 // WatchIngressAddressesForRelation returns a watcher that notifies when address, from which
 // connections will originate for the relation, change.
 // Each event contains the entire set of addresses which are required for ingress for the relation.
 func (c *Client) WatchIngressAddressesForRelation(remoteRelationId params.RemoteEntityId) (watcher.StringsWatcher, error) {
->>>>>>> 7de4db7f
 	args := params.RemoteEntities{[]params.RemoteEntityId{remoteRelationId}}
 	var results params.StringsWatchResults
 	err := c.facade.FacadeCall("WatchIngressAddressesForRelation", args, &results)
