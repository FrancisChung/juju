--- conflicted
+++ resolved
@@ -341,9 +341,15 @@
 	model, err := Deserialize(bytes)
 	c.Assert(err, jc.ErrorIsNil)
 	c.Assert(model.Spaces(), jc.DeepEquals, spaces)
-}
-
-<<<<<<< HEAD
+
+	bytes, err := yaml.Marshal(initial)
+	c.Assert(err, jc.ErrorIsNil)
+
+	model, err := Deserialize(bytes)
+	c.Assert(err, jc.ErrorIsNil)
+	c.Assert(model.LinkLayerDevices(), jc.DeepEquals, devices)
+}
+
 func (s *ModelSerializationSuite) TestLinkLayerDevice(c *gc.C) {
 	initial := NewModel(ModelArgs{Owner: names.NewUserTag("owner")})
 	device := initial.AddLinkLayerDevice(LinkLayerDeviceArgs{Value: "10.0.0.4"})
@@ -351,7 +357,15 @@
 	devices := initial.LinkLayerDevices()
 	c.Assert(devices, gc.HasLen, 1)
 	c.Assert(devices[0], jc.DeepEquals, device)
-=======
+
+	bytes, err := yaml.Marshal(initial)
+	c.Assert(err, jc.ErrorIsNil)
+
+	model, err := Deserialize(bytes)
+	c.Assert(err, jc.ErrorIsNil)
+	c.Assert(model.Subnets(), jc.DeepEquals, devices)
+}
+
 func (s *ModelSerializationSuite) TestSubnets(c *gc.C) {
 	initial := NewModel(ModelArgs{Owner: names.NewUserTag("owner")})
 	subnet := initial.AddSubnet(SubnetArgs{CIDR: "10.0.0.0/24"})
@@ -359,16 +373,12 @@
 	subnets := initial.Subnets()
 	c.Assert(subnets, gc.HasLen, 1)
 	c.Assert(subnets[0], jc.DeepEquals, subnet)
->>>>>>> 57536bcc
-
-	bytes, err := yaml.Marshal(initial)
-	c.Assert(err, jc.ErrorIsNil)
-
-	model, err := Deserialize(bytes)
-	c.Assert(err, jc.ErrorIsNil)
-<<<<<<< HEAD
-	c.Assert(model.LinkLayerDevices(), jc.DeepEquals, devices)
-=======
+
+	bytes, err := yaml.Marshal(initial)
+	c.Assert(err, jc.ErrorIsNil)
+
+	model, err := Deserialize(bytes)
+	c.Assert(err, jc.ErrorIsNil)
 	c.Assert(model.Subnets(), jc.DeepEquals, subnets)
 }
 
@@ -386,5 +396,4 @@
 	model, err := Deserialize(bytes)
 	c.Assert(err, jc.ErrorIsNil)
 	c.Assert(model.IPAddresses(), jc.DeepEquals, addresses)
->>>>>>> 57536bcc
 }