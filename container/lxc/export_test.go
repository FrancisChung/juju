--- conflicted
+++ resolved
@@ -4,15 +4,9 @@
 package lxc
 
 var (
-<<<<<<< HEAD
-	NetworkConfigTemplate  = networkConfigTemplate
-	GenerateNetworkConfig  = generateNetworkConfig
-	RestartSymlink         = restartSymlink
-	ContainerDirFilesystem = containerDirFilesystem
-=======
+	ContainerConfigFilename = containerConfigFilename
+	ContainerDirFilesystem  = containerDirFilesystem
+	GenerateNetworkConfig   = generateNetworkConfig
 	NetworkConfigTemplate   = networkConfigTemplate
-	GenerateNetworkConfig   = generateNetworkConfig
 	RestartSymlink          = restartSymlink
-	ContainerConfigFilename = containerConfigFilename
->>>>>>> 22d1a98d
 )