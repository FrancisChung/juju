// Copyright 2014 Canonical Ltd.
// Licensed under the AGPLv3, see LICENCE file for details.

package upgrades

var (
	UpgradeOperations = &upgradeOperations
	UbuntuHome        = &ubuntuHome

	// 118 upgrade functions
	StepsFor118                          = stepsFor118
	EnsureLockDirExistsAndUbuntuWritable = ensureLockDirExistsAndUbuntuWritable
	EnsureSystemSSHKey                   = ensureSystemSSHKey
<<<<<<< HEAD
	RemovePublicBucketConfig             = removePublicBucketConfig
=======
	UpdateRsyslogPort                    = updateRsyslogPort
>>>>>>> 80c50e29
)<|MERGE_RESOLUTION|>--- conflicted
+++ resolved
@@ -11,9 +11,6 @@
 	StepsFor118                          = stepsFor118
 	EnsureLockDirExistsAndUbuntuWritable = ensureLockDirExistsAndUbuntuWritable
 	EnsureSystemSSHKey                   = ensureSystemSSHKey
-<<<<<<< HEAD
+	UpdateRsyslogPort                    = updateRsyslogPort
 	RemovePublicBucketConfig             = removePublicBucketConfig
-=======
-	UpdateRsyslogPort                    = updateRsyslogPort
->>>>>>> 80c50e29
 )