--- conflicted
+++ resolved
@@ -112,12 +112,7 @@
 func (s *NetworkGetSuite) TestHelp(c *gc.C) {
 
 	var helpTemplate = `
-<<<<<<< HEAD
-usage: network-get [options] <binding-name> --primary-address
-purpose: get network config
-=======
-Usage: network-get [options] --primary-address
->>>>>>> da10d2be
+Usage: network-get [options] <binding-name> --primary-address
 
 Summary:
 get network config
@@ -130,16 +125,10 @@
 --primary-address  (= false)
     get the primary address for the binding
 
-<<<<<<< HEAD
+Details:
 network-get returns the network config for a given binding name. The only
 supported flag for now is --primary-address, which is required and returns
 the IP address the local unit should advertise as its endpoint to its peers.
-=======
-Details:
-network-get returns the network config for a relation. The only supported
-flag for now is --primary-address, which is required and returns the IP
-address the local unit should advertise as its endpoint to its peers.
->>>>>>> da10d2be
 `[1:]
 
 	com := s.createCommand(c)
