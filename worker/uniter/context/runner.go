--- conflicted
+++ resolved
@@ -38,6 +38,7 @@
 	Id() string
 	HookVars(paths Paths) []string
 	ActionData() (*ActionData, error)
+	SetProcess(process *os.Process)
 	FlushContext(badge string, failure error) error
 }
 
@@ -77,16 +78,7 @@
 	}
 	defer srv.Close()
 
-<<<<<<< HEAD
 	env := runner.context.HookVars(runner.paths)
-	result, err := utilexec.RunCommands(
-		utilexec.RunParams{
-			Commands:    commands,
-			WorkingDir:  runner.paths.GetCharmDir(),
-			Environment: env})
-	return result, runner.context.FlushContext("run commands", err)
-=======
-	env := hookVars(runner.context, runner.paths)
 	command := utilexec.RunParams{
 		Commands:    commands,
 		WorkingDir:  runner.paths.GetCharmDir(),
@@ -100,8 +92,7 @@
 
 	// Block and wait for process to finish
 	result, err := command.Wait()
-	return result, runner.context.finalizeContext("run commands", err)
->>>>>>> 1e2b6730
+	return result, runner.context.FlushContext("run commands", err)
 }
 
 // RunAction exists to satisfy the Runner interface.
@@ -164,7 +155,7 @@
 	ps.Dir = charmDir
 	outReader, outWriter, err := os.Pipe()
 	if err != nil {
-		return fmt.Errorf("cannot make logging pipe: %v", err)
+		return errors.Errorf("cannot make logging pipe: %v", err)
 	}
 	ps.Stdout = outWriter
 	ps.Stderr = outWriter
@@ -190,7 +181,7 @@
 	// Prepare server.
 	getCmd := func(ctxId, cmdName string) (cmd.Command, error) {
 		if ctxId != runner.context.Id() {
-			return nil, fmt.Errorf("expected context id %q, got %q", runner.context.Id(), ctxId)
+			return nil, errors.Errorf("expected context id %q, got %q", runner.context.Id(), ctxId)
 		}
 		return jujuc.NewCommand(runner.context, cmdName)
 	}
