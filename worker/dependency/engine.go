--- conflicted
+++ resolved
@@ -400,11 +400,6 @@
 		defer context.expire()
 		logger.Tracef("starting %q manifold worker in %s...", name, delay)
 		select {
-<<<<<<< HEAD
-		// TODO(fwereade): 2016-03-17 lp:1558657
-		case <-time.After(delay):
-=======
->>>>>>> 0a20971c
 		case <-engine.tomb.Dying():
 			return nil, errAborted
 		case <-context.Abort():
