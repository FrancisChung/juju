--- conflicted
+++ resolved
@@ -13,12 +13,7 @@
 
 	"github.com/juju/juju/agent"
 	apiprovisioner "github.com/juju/juju/api/provisioner"
-<<<<<<< HEAD
-	apiwatcher "github.com/juju/juju/api/watcher"
 	"github.com/juju/juju/controllerserver/authentication"
-=======
-	"github.com/juju/juju/environmentserver/authentication"
->>>>>>> 1cb8f03c
 	"github.com/juju/juju/environs"
 	"github.com/juju/juju/environs/config"
 	"github.com/juju/juju/instance"
@@ -196,24 +191,17 @@
 }
 
 func (p *environProvisioner) loop() error {
-	var environConfigChanges <-chan struct{}
+	var modelConfigChanges <-chan struct{}
 	modelWatcher, err := p.st.WatchForModelConfigChanges()
 	if err != nil {
 		return loggedErrorStack(errors.Trace(err))
 	}
-<<<<<<< HEAD
-	environConfigChanges = modelWatcher.Changes()
-	defer watcher.Stop(modelWatcher, &p.tomb)
-
-	p.environ, err = worker.WaitForModel(modelWatcher, p.st, p.tomb.Dying())
-=======
-	if err := p.catacomb.Add(environWatcher); err != nil {
-		return errors.Trace(err)
-	}
-	environConfigChanges = environWatcher.Changes()
-
-	p.environ, err = environ.WaitForEnviron(environWatcher, p.st, p.catacomb.Dying())
->>>>>>> 1cb8f03c
+	if err := p.catacomb.Add(modelWatcher); err != nil {
+		return errors.Trace(err)
+	}
+	modelConfigChanges = modelWatcher.Changes()
+
+	p.environ, err = environ.WaitForEnviron(modelWatcher, p.st, p.catacomb.Dying())
 	if err != nil {
 		if err == environ.ErrWaitAborted {
 			return p.catacomb.ErrDying()
@@ -235,41 +223,24 @@
 		select {
 		case <-p.catacomb.Dying():
 			return p.catacomb.ErrDying()
-		case _, ok := <-environConfigChanges:
+		case _, ok := <-modelConfigChanges:
 			if !ok {
-<<<<<<< HEAD
-				return watcher.EnsureErr(modelWatcher)
-=======
-				return errors.New("environment configuration watcher closed")
->>>>>>> 1cb8f03c
+				return errors.New("model configuration watcher closed")
 			}
 			environConfig, err := p.st.ModelConfig()
 			if err != nil {
-<<<<<<< HEAD
-				logger.Errorf("cannot load model configuration: %v", err)
-				return err
+				return errors.Annotate(err, "cannot load model configuration")
 			}
 			if err := p.setConfig(environConfig); err != nil {
-				logger.Errorf("loaded invalid model configuration: %v", err)
-=======
-				return errors.Annotate(err, "cannot load environment configuration")
-			}
-			if err := p.setConfig(environConfig); err != nil {
-				return errors.Annotate(err, "loaded invalid environment configuration")
->>>>>>> 1cb8f03c
+				return errors.Annotate(err, "loaded invalid model configuration")
 			}
 			task.SetHarvestMode(environConfig.ProvisionerHarvestMode())
 		}
 	}
 }
 
-<<<<<<< HEAD
-func (p *environProvisioner) getMachineWatcher() (apiwatcher.StringsWatcher, error) {
+func (p *environProvisioner) getMachineWatcher() (watcher.StringsWatcher, error) {
 	return p.st.WatchModelMachines()
-=======
-func (p *environProvisioner) getMachineWatcher() (watcher.StringsWatcher, error) {
-	return p.st.WatchEnvironMachines()
->>>>>>> 1cb8f03c
 }
 
 func (p *environProvisioner) getRetryWatcher() (watcher.NotifyWatcher, error) {
@@ -320,23 +291,13 @@
 }
 
 func (p *containerProvisioner) loop() error {
-<<<<<<< HEAD
-	var environConfigChanges <-chan struct{}
 	modelWatcher, err := p.st.WatchForModelConfigChanges()
-=======
-	environWatcher, err := p.st.WatchForEnvironConfigChanges()
->>>>>>> 1cb8f03c
-	if err != nil {
-		return errors.Trace(err)
-	}
-	if err := p.catacomb.Add(environWatcher); err != nil {
-		return errors.Trace(err)
-	}
-<<<<<<< HEAD
-	environConfigChanges = modelWatcher.Changes()
-	defer watcher.Stop(modelWatcher, &p.tomb)
-=======
->>>>>>> 1cb8f03c
+	if err != nil {
+		return errors.Trace(err)
+	}
+	if err := p.catacomb.Add(modelWatcher); err != nil {
+		return errors.Trace(err)
+	}
 
 	config, err := p.st.ModelConfig()
 	if err != nil {
@@ -356,25 +317,16 @@
 		select {
 		case <-p.catacomb.Dying():
 			return p.catacomb.ErrDying()
-		case _, ok := <-environWatcher.Changes():
+		case _, ok := <-modelWatcher.Changes():
 			if !ok {
-<<<<<<< HEAD
-				return watcher.EnsureErr(modelWatcher)
-=======
-				return errors.New("environment configuratioon watch closed")
->>>>>>> 1cb8f03c
-			}
-			environConfig, err := p.st.ModelConfig()
+				return errors.New("model configuratioon watch closed")
+			}
+			modelConfig, err := p.st.ModelConfig()
 			if err != nil {
-<<<<<<< HEAD
-				logger.Errorf("cannot load model configuration: %v", err)
-				return err
-=======
-				return errors.Annotate(err, "cannot load environment configuration")
->>>>>>> 1cb8f03c
-			}
-			p.configObserver.notify(environConfig)
-			task.SetHarvestMode(environConfig.ProvisionerHarvestMode())
+				return errors.Annotate(err, "cannot load model configuration")
+			}
+			p.configObserver.notify(modelConfig)
+			task.SetHarvestMode(modelConfig.ProvisionerHarvestMode())
 		}
 	}
 }
