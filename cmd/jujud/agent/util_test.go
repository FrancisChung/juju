--- conflicted
+++ resolved
@@ -28,33 +28,26 @@
 		"api-caller",
 		"api-config-watcher",
 		"clock",
-		"discover-spaces-check-gate",
+		"spaces-imported-gate",
 		"is-responsible-flag",
 		"not-alive-flag",
 		"not-dead-flag",
 	}
 	aliveModelWorkers = []string{
-<<<<<<< HEAD
-		"environ-tracker", "space-importer", "compute-provisioner",
-		"storage-provisioner", "firewaller", "unit-assigner",
-		"service-scaler", "instance-poller", "charm-revision-updater",
-		"metric-worker", "state-cleaner", "status-history-pruner",
-		"migration-master", "migration-fortress",
-=======
 		"charm-revision-updater",
 		"compute-provisioner",
-		"discover-spaces",
 		"environ-tracker",
 		"firewaller",
 		"instance-poller",
 		"metric-worker",
+		"migration-fortress",
 		"migration-master",
 		"service-scaler",
+		"space-importer",
 		"state-cleaner",
 		"status-history-pruner",
 		"storage-provisioner",
 		"unit-assigner",
->>>>>>> d071718f
 	}
 	deadModelWorkers = []string{
 		"environ-tracker", "undertaker",
