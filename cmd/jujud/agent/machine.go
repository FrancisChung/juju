// Copyright 2012, 2013 Canonical Ltd.
// Licensed under the AGPLv3, see LICENCE file for details.

package agent

import (
	"fmt"
	"net"
	"net/http"
	"os"
	"path/filepath"
	"strconv"
	"strings"
	"sync"
	"time"

	"github.com/juju/cmd"
	"github.com/juju/errors"
	"github.com/juju/gnuflag"
	"github.com/juju/loggo"
	"github.com/juju/pubsub"
	"github.com/juju/replicaset"
	"github.com/juju/utils"
	utilscert "github.com/juju/utils/cert"
	"github.com/juju/utils/clock"
	"github.com/juju/utils/series"
	"github.com/juju/utils/set"
	"github.com/juju/utils/symlink"
	"github.com/juju/utils/voyeur"
	"github.com/juju/version"
	"github.com/prometheus/client_golang/prometheus"
	"gopkg.in/juju/charmrepo.v2-unstable"
	"gopkg.in/juju/names.v2"
	"gopkg.in/juju/worker.v1"
	"gopkg.in/mgo.v2"
	"gopkg.in/natefinch/lumberjack.v2"
	"gopkg.in/tomb.v1"

	"github.com/juju/juju/agent"
	"github.com/juju/juju/agent/tools"
	"github.com/juju/juju/api"
	apiagent "github.com/juju/juju/api/agent"
	"github.com/juju/juju/api/base"
	apideployer "github.com/juju/juju/api/deployer"
	apimachiner "github.com/juju/juju/api/machiner"
	apiprovisioner "github.com/juju/juju/api/provisioner"
	"github.com/juju/juju/apiserver"
	"github.com/juju/juju/apiserver/observer"
	"github.com/juju/juju/apiserver/observer/metricobserver"
	"github.com/juju/juju/apiserver/params"
	"github.com/juju/juju/audit"
	"github.com/juju/juju/cert"
	"github.com/juju/juju/cmd/jujud/agent/machine"
	"github.com/juju/juju/cmd/jujud/agent/model"
	"github.com/juju/juju/cmd/jujud/reboot"
	cmdutil "github.com/juju/juju/cmd/jujud/util"
	"github.com/juju/juju/container"
	"github.com/juju/juju/container/kvm"
	"github.com/juju/juju/controller"
	"github.com/juju/juju/environs"
	"github.com/juju/juju/environs/simplestreams"
	"github.com/juju/juju/instance"
	jujunames "github.com/juju/juju/juju/names"
	"github.com/juju/juju/juju/paths"
	"github.com/juju/juju/mongo"
	"github.com/juju/juju/mongo/mongometrics"
	"github.com/juju/juju/pubsub/centralhub"
	"github.com/juju/juju/service"
	"github.com/juju/juju/service/common"
	"github.com/juju/juju/state"
	"github.com/juju/juju/state/multiwatcher"
	"github.com/juju/juju/state/stateenvirons"
	"github.com/juju/juju/state/statemetrics"
	"github.com/juju/juju/storage/looputil"
	"github.com/juju/juju/upgrades"
	jujuversion "github.com/juju/juju/version"
	"github.com/juju/juju/watcher"
	jworker "github.com/juju/juju/worker"
	"github.com/juju/juju/worker/apicaller"
	"github.com/juju/juju/worker/catacomb"
	"github.com/juju/juju/worker/certupdater"
	"github.com/juju/juju/worker/conv2state"
	"github.com/juju/juju/worker/dblogpruner"
	"github.com/juju/juju/worker/dependency"
	"github.com/juju/juju/worker/deployer"
	"github.com/juju/juju/worker/gate"
	"github.com/juju/juju/worker/imagemetadataworker"
	"github.com/juju/juju/worker/introspection"
	"github.com/juju/juju/worker/logsender"
	"github.com/juju/juju/worker/logsender/logsendermetrics"
	"github.com/juju/juju/worker/migrationmaster"
	"github.com/juju/juju/worker/modelworkermanager"
	"github.com/juju/juju/worker/mongoupgrader"
	"github.com/juju/juju/worker/peergrouper"
	"github.com/juju/juju/worker/provisioner"
	psworker "github.com/juju/juju/worker/pubsub"
	"github.com/juju/juju/worker/singular"
	"github.com/juju/juju/worker/txnpruner"
	"github.com/juju/juju/worker/upgradesteps"
)

var (
	logger         = loggo.GetLogger("juju.cmd.jujud")
	jujuRun        = paths.MustSucceed(paths.JujuRun(series.MustHostSeries()))
	jujuDumpLogs   = paths.MustSucceed(paths.JujuDumpLogs(series.MustHostSeries()))
	jujuIntrospect = paths.MustSucceed(paths.JujuIntrospect(series.MustHostSeries()))
	jujudSymlinks  = []string{jujuRun, jujuDumpLogs, jujuIntrospect}

	// The following are defined as variables to allow the tests to
	// intercept calls to the functions. In every case, they should
	// be expressed as explicit dependencies, but nobody has yet had
	// the intestinal fortitude to untangle this package. Be that
	// person! Juju Needs You.
	useMultipleCPUs       = utils.UseMultipleCPUs
	newSingularRunner     = singular.New
	peergrouperNew        = peergrouper.New
	newCertificateUpdater = certupdater.NewCertificateUpdater
	newMetadataUpdater    = imagemetadataworker.NewWorker
	newUpgradeMongoWorker = mongoupgrader.New
	reportOpenedState     = func(*state.State) {}

	modelManifolds   = model.Manifolds
	machineManifolds = machine.Manifolds
)

// Variable to override in tests, default is true
var ProductionMongoWriteConcern = true

func init() {
	stateWorkerDialOpts = mongo.DefaultDialOpts()
	stateWorkerDialOpts.PostDial = func(session *mgo.Session) error {
		safe := mgo.Safe{}
		if ProductionMongoWriteConcern {
			safe.J = true
			_, err := replicaset.CurrentConfig(session)
			if err == nil {
				// set mongo to write-majority (writes only returned after
				// replicated to a majority of replica-set members).
				safe.WMode = "majority"
			}
		}
		session.SetSafe(&safe)
		return nil
	}
}

// AgentInitializer handles initializing a type for use as a Jujud
// agent.
type AgentInitializer interface {
	AddFlags(*gnuflag.FlagSet)
	CheckArgs([]string) error
}

// AgentConfigWriter encapsulates disk I/O operations with the agent
// config.
type AgentConfigWriter interface {
	// ReadConfig reads the config for the given tag from disk.
	ReadConfig(tag string) error
	// ChangeConfig executes the given agent.ConfigMutator in a
	// thread-safe context.
	ChangeConfig(agent.ConfigMutator) error
	// CurrentConfig returns a copy of the in-memory agent config.
	CurrentConfig() agent.Config
}

// NewMachineAgentCmd creates a Command which handles parsing
// command-line arguments and instantiating and running a
// MachineAgent.
func NewMachineAgentCmd(
	ctx *cmd.Context,
	machineAgentFactory func(string) (*MachineAgent, error),
	agentInitializer AgentInitializer,
	configFetcher AgentConfigWriter,
) cmd.Command {
	return &machineAgentCmd{
		ctx:                 ctx,
		machineAgentFactory: machineAgentFactory,
		agentInitializer:    agentInitializer,
		currentConfig:       configFetcher,
	}
}

type machineAgentCmd struct {
	cmd.CommandBase

	// This group of arguments is required.
	agentInitializer    AgentInitializer
	currentConfig       AgentConfigWriter
	machineAgentFactory func(string) (*MachineAgent, error)
	ctx                 *cmd.Context

	// This group is for debugging purposes.
	logToStdErr bool

	// The following are set via command-line flags.
	machineId string
}

// Init is called by the cmd system to initialize the structure for
// running.
func (a *machineAgentCmd) Init(args []string) error {

	if !names.IsValidMachine(a.machineId) {
		return errors.Errorf("--machine-id option must be set, and expects a non-negative integer")
	}
	if err := a.agentInitializer.CheckArgs(args); err != nil {
		return err
	}

	// Due to changes in the logging, and needing to care about old
	// models that have been upgraded, we need to explicitly remove the
	// file writer if one has been added, otherwise we will get duplicate
	// lines of all logging in the log file.
	loggo.RemoveWriter("logfile")

	if a.logToStdErr {
		return nil
	}

	err := a.currentConfig.ReadConfig(names.NewMachineTag(a.machineId).String())
	if err != nil {
		return errors.Annotate(err, "cannot read agent configuration")
	}

	config := a.currentConfig.CurrentConfig()
	// the context's stderr is set as the loggo writer in github.com/juju/cmd/logging.go
	a.ctx.Stderr = &lumberjack.Logger{
		Filename:   agent.LogFilename(config),
		MaxSize:    300, // megabytes
		MaxBackups: 2,
		Compress:   true,
	}

	return nil
}

// Run instantiates a MachineAgent and runs it.
func (a *machineAgentCmd) Run(c *cmd.Context) error {
	machineAgent, err := a.machineAgentFactory(a.machineId)
	if err != nil {
		return errors.Trace(err)
	}
	return machineAgent.Run(c)
}

// SetFlags adds the requisite flags to run this command.
func (a *machineAgentCmd) SetFlags(f *gnuflag.FlagSet) {
	a.agentInitializer.AddFlags(f)
	f.StringVar(&a.machineId, "machine-id", "", "id of the machine to run")
}

// Info returns usage information for the command.
func (a *machineAgentCmd) Info() *cmd.Info {
	return &cmd.Info{
		Name:    "machine",
		Purpose: "run a juju machine agent",
	}
}

// MachineAgentFactoryFn returns a function which instantiates a
// MachineAgent given a machineId.
func MachineAgentFactoryFn(
	agentConfWriter AgentConfigWriter,
	bufferedLogger *logsender.BufferedLogWriter,
	newIntrospectionSocketName func(names.Tag) string,
	preUpgradeSteps upgrades.PreUpgradeStepsFunc,
	rootDir string,
) func(string) (*MachineAgent, error) {
	return func(machineId string) (*MachineAgent, error) {
		return NewMachineAgent(
			machineId,
			agentConfWriter,
			bufferedLogger,
			worker.NewRunner(worker.RunnerParams{
				IsFatal:       cmdutil.IsFatal,
				MoreImportant: cmdutil.MoreImportant,
				RestartDelay:  jworker.RestartDelay,
			}),
			looputil.NewLoopDeviceManager(),
			newIntrospectionSocketName,
			preUpgradeSteps,
			rootDir,
		)
	}
}

// NewMachineAgent instantiates a new MachineAgent.
func NewMachineAgent(
	machineId string,
	agentConfWriter AgentConfigWriter,
	bufferedLogger *logsender.BufferedLogWriter,
	runner *worker.Runner,
	loopDeviceManager looputil.LoopDeviceManager,
	newIntrospectionSocketName func(names.Tag) string,
	preUpgradeSteps upgrades.PreUpgradeStepsFunc,
	rootDir string,
) (*MachineAgent, error) {
	prometheusRegistry, err := newPrometheusRegistry()
	if err != nil {
		return nil, errors.Trace(err)
	}
	a := &MachineAgent{
		machineId:                   machineId,
		AgentConfigWriter:           agentConfWriter,
		configChangedVal:            voyeur.NewValue(true),
		bufferedLogger:              bufferedLogger,
		workersStarted:              make(chan struct{}),
		runner:                      runner,
		rootDir:                     rootDir,
		initialUpgradeCheckComplete: gate.NewLock(),
		loopDeviceManager:           loopDeviceManager,
		newIntrospectionSocketName:  newIntrospectionSocketName,
		prometheusRegistry:          prometheusRegistry,
		mongoTxnCollector:           mongometrics.NewTxnCollector(),
		mongoDialCollector:          mongometrics.NewDialCollector(),
		preUpgradeSteps:             preUpgradeSteps,
		statePool:                   &statePoolHolder{},
	}
	if err := a.registerPrometheusCollectors(); err != nil {
		return nil, errors.Trace(err)
	}
	return a, nil
}

func (a *MachineAgent) registerPrometheusCollectors() error {
	agentConfig := a.CurrentConfig()
	if v := agentConfig.Value(agent.MgoStatsEnabled); v == "true" {
		// Enable mgo stats collection only if requested,
		// as it may affect performance.
		mgo.SetStats(true)
		collector := mongometrics.NewMgoStatsCollector(mgo.GetStats)
		if err := a.prometheusRegistry.Register(collector); err != nil {
			return errors.Annotate(err, "registering mgo stats collector")
		}
	}
	if err := a.prometheusRegistry.Register(
		logsendermetrics.BufferedLogWriterMetrics{a.bufferedLogger},
	); err != nil {
		return errors.Annotate(err, "registering logsender collector")
	}
	if err := a.prometheusRegistry.Register(a.mongoTxnCollector); err != nil {
		return errors.Annotate(err, "registering mgo/txn collector")
	}
	if err := a.prometheusRegistry.Register(a.mongoDialCollector); err != nil {
		return errors.Annotate(err, "registering mongo dial collector")
	}
	return nil
}

// MachineAgent is responsible for tying together all functionality
// needed to orchestrate a Jujud instance which controls a machine.
type MachineAgent struct {
	AgentConfigWriter

	tomb             tomb.Tomb
	machineId        string
	runner           *worker.Runner
	rootDir          string
	bufferedLogger   *logsender.BufferedLogWriter
	configChangedVal *voyeur.Value
	upgradeComplete  gate.Lock
	workersStarted   chan struct{}

	// XXX(fwereade): these smell strongly of goroutine-unsafeness.
	restoreMode bool
	restoring   bool

	// Used to signal that the upgrade worker will not
	// reboot the agent on startup because there are no
	// longer any immediately pending agent upgrades.
	initialUpgradeCheckComplete gate.Lock

	mongoInitMutex   sync.Mutex
	mongoInitialized bool

	loopDeviceManager          looputil.LoopDeviceManager
	newIntrospectionSocketName func(names.Tag) string
	prometheusRegistry         *prometheus.Registry
	mongoTxnCollector          *mongometrics.TxnCollector
	mongoDialCollector         *mongometrics.DialCollector
	preUpgradeSteps            upgrades.PreUpgradeStepsFunc

	// Only API servers have hubs. This is temporary until the apiserver and
	// peergrouper have manifolds.
	centralHub *pubsub.StructuredHub

	// The statePool holder holds a reference to the current state pool.
	// The statePool is created by the machine agent and passed to the
	// apiserver. This object adds a level of indirection so the introspection
	// worker can have a single thing to hold that can report on the state pool.
	// The content of the state pool holder is updated as the pool changes.
	statePool *statePoolHolder
}

type statePoolHolder struct {
	mu   sync.Mutex
	pool *state.StatePool
}

func (h *statePoolHolder) set(pool *state.StatePool) {
	h.mu.Lock()
	defer h.mu.Unlock()
	h.pool = pool
}

// IsRestorePreparing returns bool representing if we are in restore mode
// but not running restore.
func (a *MachineAgent) IsRestorePreparing() bool {
	return a.restoreMode && !a.restoring
}

// IsRestoreRunning returns bool representing if we are in restore mode
// and running the actual restore process.
func (a *MachineAgent) IsRestoreRunning() bool {
	return a.restoring
}

func (a *MachineAgent) isUpgradeRunning() bool {
	return !a.upgradeComplete.IsUnlocked()
}

func (a *MachineAgent) isInitialUpgradeCheckPending() bool {
	return !a.initialUpgradeCheckComplete.IsUnlocked()
}

// Wait waits for the machine agent to finish.
func (a *MachineAgent) Wait() error {
	return a.tomb.Wait()
}

// Stop stops the machine agent.
func (a *MachineAgent) Stop() error {
	a.runner.Kill()
	return a.tomb.Wait()
}

// upgradeCertificateDNSNames ensure that the controller certificate
// recorded in the agent config and also mongo server.pem contains the
// DNSNames entries required by Juju.
func upgradeCertificateDNSNames(config agent.ConfigSetter) error {
	si, ok := config.StateServingInfo()
	if !ok || si.CAPrivateKey == "" {
		// No certificate information exists yet, nothing to do.
		return nil
	}

	// Validate the current certificate and private key pair, and then
	// extract the current DNS names from the certificate. If the
	// certificate validation fails, or it does not contain the DNS
	// names we require, we will generate a new one.
	var dnsNames set.Strings
	serverCert, _, err := utilscert.ParseCertAndKey(si.Cert, si.PrivateKey)
	if err != nil {
		// The certificate is invalid, so create a new one.
		logger.Infof("parsing certificate/key failed, will generate a new one: %v", err)
		dnsNames = set.NewStrings()
	} else {
		dnsNames = set.NewStrings(serverCert.DNSNames...)
	}

	update := false
	requiredDNSNames := []string{"local", "juju-apiserver", "juju-mongodb"}
	for _, dnsName := range requiredDNSNames {
		if dnsNames.Contains(dnsName) {
			continue
		}
		dnsNames.Add(dnsName)
		update = true
	}
	if !update {
		return nil
	}

	// Write a new certificate to the mongo pem and agent config files.
	si.Cert, si.PrivateKey, err = cert.NewDefaultServer(config.CACert(), si.CAPrivateKey, dnsNames.Values())
	if err != nil {
		return err
	}
	if err := mongo.UpdateSSLKey(config.DataDir(), si.Cert, si.PrivateKey); err != nil {
		return err
	}
	config.SetStateServingInfo(si)
	return nil
}

// Run runs a machine agent.
func (a *MachineAgent) Run(*cmd.Context) error {

	defer a.tomb.Done()
	if err := a.ReadConfig(a.Tag().String()); err != nil {
		return errors.Errorf("cannot read agent configuration: %v", err)
	}

	setupAgentLogging(a.CurrentConfig())

	if err := introspection.WriteProfileFunctions(); err != nil {
		// This isn't fatal, just annoying.
		logger.Errorf("failed to write profile funcs: %v", err)
	}

	// When the API server and peergrouper have manifolds, they can
	// have dependencies on a central hub worker.
	a.centralHub = centralhub.New(a.Tag().(names.MachineTag))

	// Before doing anything else, we need to make sure the certificate generated for
	// use by mongo to validate controller connections is correct. This needs to be done
	// before any possible restart of the mongo service.
	// See bug http://pad.lv/1434680
	if err := a.AgentConfigWriter.ChangeConfig(upgradeCertificateDNSNames); err != nil {
		return errors.Annotate(err, "error upgrading server certificate")
	}

	agentConfig := a.CurrentConfig()
	a.upgradeComplete = upgradesteps.NewLock(agentConfig)

	createEngine := a.makeEngineCreator(agentConfig.UpgradedToVersion())
	charmrepo.CacheDir = filepath.Join(agentConfig.DataDir(), "charmcache")
	if err := a.createJujudSymlinks(agentConfig.DataDir()); err != nil {
		return err
	}
	a.runner.StartWorker("engine", createEngine)

	// At this point, all workers will have been configured to start
	close(a.workersStarted)
	err := a.runner.Wait()
	switch errors.Cause(err) {
	case jworker.ErrTerminateAgent:
		err = a.uninstallAgent()
	case jworker.ErrRebootMachine:
		logger.Infof("Caught reboot error")
		err = a.executeRebootOrShutdown(params.ShouldReboot)
	case jworker.ErrShutdownMachine:
		logger.Infof("Caught shutdown error")
		err = a.executeRebootOrShutdown(params.ShouldShutdown)
	}
	err = cmdutil.AgentDone(logger, err)
	a.tomb.Kill(err)
	return err
}

func (a *MachineAgent) makeEngineCreator(previousAgentVersion version.Number) func() (worker.Worker, error) {
	return func() (worker.Worker, error) {
		config := dependency.EngineConfig{
			IsFatal:     cmdutil.IsFatal,
			WorstError:  cmdutil.MoreImportantError,
			ErrorDelay:  3 * time.Second,
			BounceDelay: 10 * time.Millisecond,
		}
		engine, err := dependency.NewEngine(config)
		if err != nil {
			return nil, err
		}
		startStateWorkers := func(st *state.State) (worker.Worker, error) {
			var reporter dependency.Reporter = engine
			return a.startStateWorkers(st, reporter)
		}
<<<<<<< HEAD
		pubsubReporter := psworker.NewReporter()
=======
		updateAgentConfLogging := func(loggingConfig string) error {
			return a.AgentConfigWriter.ChangeConfig(func(setter agent.ConfigSetter) error {
				setter.SetLoggingConfig(loggingConfig)
				return nil
			})
		}
>>>>>>> 4ba27904
		manifolds := machineManifolds(machine.ManifoldsConfig{
			PreviousAgentVersion: previousAgentVersion,
			Agent:                agent.APIHostPortsSetter{Agent: a},
			RootDir:              a.rootDir,
			AgentConfigChanged:   a.configChangedVal,
			UpgradeStepsLock:     a.upgradeComplete,
			UpgradeCheckLock:     a.initialUpgradeCheckComplete,
			OpenController:       a.initController,
			OpenState:            a.initState,
			OpenStateForUpgrade:  a.openStateForUpgrade,
			StartStateWorkers:    startStateWorkers,
			StartAPIWorkers:      a.startAPIWorkers,
			PreUpgradeSteps:      a.preUpgradeSteps,
			LogSource:            a.bufferedLogger.Logs(),
			NewDeployContext:     newDeployContext,
			Clock:                clock.WallClock,
			ValidateMigration:    a.validateMigration,
			PrometheusRegisterer: a.prometheusRegistry,
			CentralHub:           a.centralHub,
<<<<<<< HEAD
			PubSubReporter:       pubsubReporter,
=======
			UpdateLoggerConfig:   updateAgentConfLogging,
>>>>>>> 4ba27904
		})
		if err := dependency.Install(engine, manifolds); err != nil {
			if err := worker.Stop(engine); err != nil {
				logger.Errorf("while stopping engine with bad manifolds: %v", err)
			}
			return nil, err
		}
		if err := startIntrospection(introspectionConfig{
			Agent:              a,
			Engine:             engine,
			StatePoolReporter:  a.statePool,
			PubSubReporter:     pubsubReporter,
			NewSocketName:      a.newIntrospectionSocketName,
			PrometheusGatherer: a.prometheusRegistry,
			WorkerFunc:         introspection.NewWorker,
		}); err != nil {
			// If the introspection worker failed to start, we just log error
			// but continue. It is very unlikely to happen in the real world
			// as the only issue is connecting to the abstract domain socket
			// and the agent is controlled by by the OS to only have one.
			logger.Errorf("failed to start introspection worker: %v", err)
		}
		return engine, nil
	}
}

func (a *MachineAgent) executeRebootOrShutdown(action params.RebootAction) error {
	// At this stage, all API connections would have been closed
	// We need to reopen the API to clear the reboot flag after
	// scheduling the reboot. It may be cleaner to do this in the reboot
	// worker, before returning the ErrRebootMachine.
	conn, err := apicaller.OnlyConnect(a, api.Open)
	if err != nil {
		logger.Infof("Reboot: Error connecting to state")
		return errors.Trace(err)
	}

	// block until all units/containers are ready, and reboot/shutdown
	finalize, err := reboot.NewRebootWaiter(conn, a.CurrentConfig())
	if err != nil {
		return errors.Trace(err)
	}

	logger.Infof("Reboot: Executing reboot")
	err = finalize.ExecuteReboot(action)
	if err != nil {
		logger.Infof("Reboot: Error executing reboot: %v", err)
		return errors.Trace(err)
	}
	// On windows, the shutdown command is asynchronous. We return ErrRebootMachine
	// so the agent will simply exit without error pending reboot/shutdown.
	return jworker.ErrRebootMachine
}

func (a *MachineAgent) ChangeConfig(mutate agent.ConfigMutator) error {
	err := a.AgentConfigWriter.ChangeConfig(mutate)
	a.configChangedVal.Set(true)
	return errors.Trace(err)
}

func (a *MachineAgent) maybeStopMongo(ver mongo.Version, isMaster bool) error {
	if !a.mongoInitialized {
		return nil
	}

	conf := a.AgentConfigWriter.CurrentConfig()
	v := conf.MongoVersion()

	logger.Errorf("Got version change %v", ver)
	// TODO(perrito666) replace with "read-only" mode for environment when
	// it is available.
	if ver.NewerThan(v) > 0 {
		err := a.AgentConfigWriter.ChangeConfig(func(config agent.ConfigSetter) error {
			config.SetMongoVersion(mongo.MongoUpgrade)
			return nil
		})
		if err != nil {
			return err
		}

	}
	return nil

}

// PrepareRestore will flag the agent to allow only a limited set
// of commands defined in
// "github.com/juju/juju/apiserver".allowedMethodsAboutToRestore
// the most noteworthy is:
// Backups.Restore: this will ensure that we can do all the file movements
// required for restore and no one will do changes while we do that.
// it will return error if the machine is already in this state.
func (a *MachineAgent) PrepareRestore() error {
	if a.restoreMode {
		return errors.Errorf("already in restore mode")
	}
	a.restoreMode = true
	return nil
}

// BeginRestore will flag the agent to disallow all commands since
// restore should be running and therefore making changes that
// would override anything done.
func (a *MachineAgent) BeginRestore() error {
	switch {
	case !a.restoreMode:
		return errors.Errorf("not in restore mode, cannot begin restoration")
	case a.restoring:
		return errors.Errorf("already restoring")
	}
	a.restoring = true
	return nil
}

// EndRestore will flag the agent to allow all commands
// This being invoked means that restore process failed
// since success restarts the agent.
func (a *MachineAgent) EndRestore() {
	a.restoreMode = false
	a.restoring = false
}

// newRestoreStateWatcherWorker will return a worker or err if there
// is a failure, the worker takes care of watching the state of
// restoreInfo doc and put the agent in the different restore modes.
func (a *MachineAgent) newRestoreStateWatcherWorker(st *state.State) (worker.Worker, error) {
	rWorker := func(stopch <-chan struct{}) error {
		return a.restoreStateWatcher(st, stopch)
	}
	return jworker.NewSimpleWorker(rWorker), nil
}

// restoreChanged will be called whenever restoreInfo doc changes signaling a new
// step in the restore process.
func (a *MachineAgent) restoreChanged(st *state.State) error {
	status, err := st.RestoreInfo().Status()
	if err != nil {
		return errors.Annotate(err, "cannot read restore state")
	}
	switch status {
	case state.RestorePending:
		a.PrepareRestore()
	case state.RestoreInProgress:
		a.BeginRestore()
	case state.RestoreFailed:
		a.EndRestore()
	}
	return nil
}

// restoreStateWatcher watches for restoreInfo looking for changes in the restore process.
func (a *MachineAgent) restoreStateWatcher(st *state.State, stopch <-chan struct{}) error {
	restoreWatch := st.WatchRestoreInfoChanges()
	defer func() {
		restoreWatch.Kill()
		restoreWatch.Wait()
	}()

	for {
		select {
		case <-restoreWatch.Changes():
			if err := a.restoreChanged(st); err != nil {
				return err
			}
		case <-stopch:
			return nil
		}
	}
}

var newEnvirons = environs.New

// startAPIWorkers is called to start workers which rely on the
// machine agent's API connection (via the apiworkers manifold). It
// returns a Runner with a number of workers attached to it.
//
// The workers started here need to be converted to run under the
// dependency engine. Once they have all been converted, this method -
// and the apiworkers manifold - can be removed.
func (a *MachineAgent) startAPIWorkers(apiConn api.Connection) (_ worker.Worker, outErr error) {
	agentConfig := a.CurrentConfig()

	apiSt, err := apiagent.NewState(apiConn)
	if err != nil {
		return nil, errors.Trace(err)
	}
	entity, err := apiSt.Entity(a.Tag())
	if err != nil {
		return nil, errors.Trace(err)
	}

	var isModelManager bool
	for _, job := range entity.Jobs() {
		switch job {
		case multiwatcher.JobManageModel:
			isModelManager = true
		default:
			// TODO(dimitern): Once all workers moved over to using
			// the API, report "unknown job type" here.
		}
	}

	runner := worker.NewRunner(worker.RunnerParams{
		IsFatal:       cmdutil.ConnectionIsFatal(logger, apiConn),
		MoreImportant: cmdutil.MoreImportant,
		RestartDelay:  jworker.RestartDelay,
	})
	defer func() {
		// If startAPIWorkers exits early with an error, stop the
		// runner so that any already started runners aren't leaked.
		if outErr != nil {
			worker.Stop(runner)
		}
	}()

	// Perform the operations needed to set up hosting for containers.
	if err := a.setupContainerSupport(runner, apiConn, agentConfig); err != nil {
		cause := errors.Cause(err)
		if params.IsCodeDead(cause) || cause == jworker.ErrTerminateAgent {
			return nil, jworker.ErrTerminateAgent
		}
		return nil, errors.Errorf("setting up container support: %v", err)
	}

	if isModelManager {

		// Published image metadata for some providers are in simple streams.
		// Providers that do not depend on simple streams do not need this worker.
		apiSt, err := apiagent.NewState(apiConn)
		if err != nil {
			return nil, errors.Annotate(err, "getting API facade")
		}
		env, err := environs.GetEnviron(apiSt, newEnvirons)
		if err != nil {
			return nil, errors.Annotate(err, "getting environ")
		}
		if _, ok := env.(simplestreams.HasRegion); ok {
			// Start worker that stores published image metadata in state.
			runner.StartWorker("imagemetadata", func() (worker.Worker, error) {
				return newMetadataUpdater(apiConn.MetadataUpdater()), nil
			})
		}

		// We don't have instance info set and the network config for the
		// bootstrap machine only, so update it now. All the other machines will
		// have instance info including network config set at provisioning time.
		if err := a.setControllerNetworkConfig(apiConn); err != nil {
			return nil, errors.Annotate(err, "setting controller network config")
		}
	} else {
		runner.StartWorker("stateconverter", func() (worker.Worker, error) {
			// TODO(fwereade): this worker needs its own facade.
			facade := apimachiner.NewState(apiConn)
			handler := conv2state.New(facade, a)
			w, err := watcher.NewNotifyWorker(watcher.NotifyConfig{
				Handler: handler,
			})
			if err != nil {
				return nil, errors.Annotate(err, "cannot start controller promoter worker")
			}
			return w, nil
		})
	}
	return runner, nil
}

func (a *MachineAgent) setControllerNetworkConfig(apiConn api.Connection) error {
	machinerAPI := apimachiner.NewState(apiConn)
	agentConfig := a.CurrentConfig()

	tag := agentConfig.Tag().(names.MachineTag)
	machine, err := machinerAPI.Machine(tag)
	if errors.IsNotFound(err) || err == nil && machine.Life() == params.Dead {
		return jworker.ErrTerminateAgent
	}
	if err != nil {
		return errors.Annotatef(err, "cannot load machine %s from state", tag)
	}

	if err := machine.SetProviderNetworkConfig(); err != nil {
		return errors.Annotate(err, "cannot set controller provider network config")
	}
	return nil
}

// Restart restarts the agent's service.
func (a *MachineAgent) Restart() error {
	name := a.CurrentConfig().Value(agent.AgentServiceName)
	return service.Restart(name)
}

// openStateForUpgrade exists to be passed into the upgradesteps
// worker. The upgradesteps worker opens state independently of the
// state worker so that it isn't affected by the state worker's
// lifetime. It ensures the MongoDB server is configured and started,
// and then opens a state connection.
//
// TODO(mjs)- review the need for this once the dependency engine is
// in use. Why can't upgradesteps depend on the main state connection?
func (a *MachineAgent) openStateForUpgrade() (*state.State, error) {
	agentConfig := a.CurrentConfig()
	if err := a.ensureMongoServer(agentConfig); err != nil {
		return nil, errors.Trace(err)
	}
	info, ok := agentConfig.MongoInfo()
	if !ok {
		return nil, errors.New("no state info available")
	}
	dialOpts, err := mongoDialOptions(
		mongo.DefaultDialOpts(),
		agentConfig,
		a.mongoDialCollector,
	)
	if err != nil {
		return nil, errors.Trace(err)
	}
	st, err := state.Open(state.OpenParams{
		Clock:              clock.WallClock,
		ControllerTag:      agentConfig.Controller(),
		ControllerModelTag: agentConfig.Model(),
		MongoInfo:          info,
		MongoDialOpts:      dialOpts,
		NewPolicy: stateenvirons.GetNewPolicyFunc(
			stateenvirons.GetNewEnvironFunc(environs.New),
		),
		// state.InitDatabase is idempotent and needs to be called just
		// prior to performing any upgrades since a new Juju binary may
		// declare new indices or explicit collections.
		// NB until https://jira.mongodb.org/browse/SERVER-1864 is resolved,
		// it is not possible to resize capped collections so there's no
		// point in reading existing controller config from state in order
		// to pass in the max-txn-log-size value.
		InitDatabaseFunc:       state.InitDatabase,
		RunTransactionObserver: a.mongoTxnCollector.AfterRunTransaction,
	})
	if err != nil {
		return nil, errors.Trace(err)
	}
	return st, nil
}

// validateMigration is called by the migrationminion to help check
// that the agent will be ok when connected to a new controller.
func (a *MachineAgent) validateMigration(apiCaller base.APICaller) error {
	// TODO(mjs) - more extensive checks to come.
	facade := apimachiner.NewState(apiCaller)
	_, err := facade.Machine(names.NewMachineTag(a.machineId))
	return errors.Trace(err)
}

// setupContainerSupport determines what containers can be run on this machine and
// initialises suitable infrastructure to support such containers.
func (a *MachineAgent) setupContainerSupport(runner *worker.Runner, st api.Connection, agentConfig agent.Config) error {
	var supportedContainers []instance.ContainerType
	supportsContainers := container.ContainersSupported()
	if supportsContainers {
		supportedContainers = append(supportedContainers, instance.LXD)
	}

	supportsKvm, err := kvm.IsKVMSupported()
	if err != nil {
		logger.Warningf("determining kvm support: %v\nno kvm containers possible", err)
	}
	if err == nil && supportsKvm {
		supportedContainers = append(supportedContainers, instance.KVM)
	}

	return a.updateSupportedContainers(runner, st, supportedContainers, agentConfig)
}

// updateSupportedContainers records in state that a machine can run the specified containers.
// It starts a watcher and when a container of a given type is first added to the machine,
// the watcher is killed, the machine is set up to be able to start containers of the given type,
// and a suitable provisioner is started.
func (a *MachineAgent) updateSupportedContainers(
	runner *worker.Runner,
	st api.Connection,
	containers []instance.ContainerType,
	agentConfig agent.Config,
) error {
	pr := apiprovisioner.NewState(st)
	tag := agentConfig.Tag().(names.MachineTag)
	machine, err := pr.Machine(tag)
	if errors.IsNotFound(err) || err == nil && machine.Life() == params.Dead {
		return jworker.ErrTerminateAgent
	}
	if err != nil {
		return errors.Annotatef(err, "cannot load machine %s from state", tag)
	}
	if len(containers) == 0 {
		if err := machine.SupportsNoContainers(); err != nil {
			return errors.Annotatef(err, "clearing supported containers for %s", tag)
		}
		return nil
	}
	if err := machine.SetSupportedContainers(containers...); err != nil {
		return errors.Annotatef(err, "setting supported containers for %s", tag)
	}
	// Start the watcher to fire when a container is first requested on the machine.
	watcherName := fmt.Sprintf("%s-container-watcher", machine.Id())
	params := provisioner.ContainerSetupParams{
		Runner:              runner,
		WorkerName:          watcherName,
		SupportedContainers: containers,
		Machine:             machine,
		Provisioner:         pr,
		Config:              agentConfig,
		InitLockName:        agent.MachineLockName,
	}
	handler := provisioner.NewContainerSetupHandler(params)
	a.startWorkerAfterUpgrade(runner, watcherName, func() (worker.Worker, error) {
		w, err := watcher.NewStringsWorker(watcher.StringsConfig{
			Handler: handler,
		})
		if err != nil {
			return nil, errors.Annotatef(err, "cannot start %s worker", watcherName)
		}
		return w, nil
	})
	return nil
}

func mongoDialOptions(
	baseOpts mongo.DialOpts,
	agentConfig agent.Config,
	mongoDialCollector *mongometrics.DialCollector,
) (mongo.DialOpts, error) {
	dialOpts := baseOpts
	if limitStr := agentConfig.Value("MONGO_SOCKET_POOL_LIMIT"); limitStr != "" {
		limit, err := strconv.Atoi(limitStr)
		if err != nil {
			return mongo.DialOpts{}, errors.Errorf("invalid mongo socket pool limit %q", limitStr)
		} else {
			logger.Infof("using mongo socker pool limit = %d", limit)
			dialOpts.PoolLimit = limit
		}
	}
	if dialOpts.PostDialServer != nil {
		return mongo.DialOpts{}, errors.New("did not expect PostDialServer to be set")
	}
	dialOpts.PostDialServer = mongoDialCollector.PostDialServer
	return dialOpts, nil
}

func (a *MachineAgent) initController(agentConfig agent.Config) (*state.Controller, error) {
	info, ok := agentConfig.MongoInfo()
	if !ok {
		return nil, errors.Errorf("no state info available")
	}

	// Start MongoDB server and dial.
	if err := a.ensureMongoServer(agentConfig); err != nil {
		return nil, err
	}
	dialOpts, err := mongoDialOptions(
		stateWorkerDialOpts,
		agentConfig,
		a.mongoDialCollector,
	)
	if err != nil {
		return nil, errors.Trace(err)
	}

	ctlr, err := state.OpenController(state.OpenParams{
		Clock:              clock.WallClock,
		ControllerTag:      agentConfig.Controller(),
		ControllerModelTag: agentConfig.Model(),
		MongoInfo:          info,
		MongoDialOpts:      dialOpts,
		NewPolicy: stateenvirons.GetNewPolicyFunc(
			stateenvirons.GetNewEnvironFunc(environs.New),
		),
		RunTransactionObserver: a.mongoTxnCollector.AfterRunTransaction,
	})
	return ctlr, nil
}

func (a *MachineAgent) initState(agentConfig agent.Config) (*state.State, error) {
	// Start MongoDB server and dial.
	if err := a.ensureMongoServer(agentConfig); err != nil {
		return nil, err
	}

	dialOpts, err := mongoDialOptions(
		stateWorkerDialOpts,
		agentConfig,
		a.mongoDialCollector,
	)
	if err != nil {
		return nil, errors.Trace(err)
	}
	st, _, err := openState(
		agentConfig,
		dialOpts,
		a.mongoTxnCollector.AfterRunTransaction,
	)
	if err != nil {
		return nil, err
	}

	reportOpenedState(st)

	return st, nil
}

// startStateWorkers returns a worker running all the workers that
// require a *state.State connection.
func (a *MachineAgent) startStateWorkers(
	st *state.State,
	dependencyReporter dependency.Reporter,
) (worker.Worker, error) {
	agentConfig := a.CurrentConfig()

	m, err := getMachine(st, agentConfig.Tag())
	if err != nil {
		return nil, errors.Annotate(err, "machine lookup")
	}

	runner := worker.NewRunner(worker.RunnerParams{
		IsFatal:       cmdutil.PingerIsFatal(logger, st),
		MoreImportant: cmdutil.MoreImportant,
		RestartDelay:  jworker.RestartDelay,
	})
	singularRunner, err := newSingularStateRunner(runner, st, m)
	if err != nil {
		return nil, errors.Trace(err)
	}

	for _, job := range m.Jobs() {
		switch job {
		case state.JobHostUnits:
			// Implemented elsewhere with workers that use the API.
		case state.JobManageModel:
			useMultipleCPUs()
			a.startWorkerAfterUpgrade(runner, "model worker manager", func() (worker.Worker, error) {
				w, err := modelworkermanager.New(modelworkermanager.Config{
					ControllerUUID: st.ControllerUUID(),
					Backend:        st,
					NewWorker:      a.startModelWorkers,
					ErrorDelay:     jworker.RestartDelay,
				})
				if err != nil {
					return nil, errors.Annotate(err, "cannot start model worker manager")
				}
				return w, nil
			})
			a.startWorkerAfterUpgrade(runner, "peergrouper", func() (worker.Worker, error) {
				env, err := stateenvirons.GetNewEnvironFunc(environs.New)(st)
				if err != nil {
					return nil, errors.Annotate(err, "getting environ from state")
				}
				supportsSpaces := environs.SupportsSpaces(env)
				w, err := peergrouperNew(st, clock.WallClock, supportsSpaces, a.centralHub)
				if err != nil {
					return nil, errors.Annotate(err, "cannot start peergrouper worker")
				}
				return w, nil
			})
			a.startWorkerAfterUpgrade(runner, "restore", func() (worker.Worker, error) {
				w, err := a.newRestoreStateWatcherWorker(st)
				if err != nil {
					return nil, errors.Annotate(err, "cannot start backup-restorer worker")
				}
				return w, nil
			})
			a.startWorkerAfterUpgrade(runner, "mongoupgrade", func() (worker.Worker, error) {
				return newUpgradeMongoWorker(st, a.machineId, a.maybeStopMongo)
			})

			// certChangedChan is shared by multiple workers it's up
			// to the agent to close it rather than any one of the
			// workers.  It is possible that multiple cert changes
			// come in before the apiserver is up to receive them.
			// Specify a bigger buffer to prevent deadlock when
			// the apiserver isn't up yet.  Use a size of 10 since we
			// allow up to 7 controllers, and might also update the
			// addresses of the local machine (127.0.0.1, ::1, etc).
			//
			// TODO(cherylj/waigani) Remove this workaround when
			// certupdater and apiserver can properly manage dependencies
			// through the dependency engine.
			//
			// TODO(ericsnow) For now we simply do not close the channel.
			certChangedChan := make(chan params.StateServingInfo, 10)
			// Each time apiserver worker is restarted, we need a fresh copy of state due
			// to the fact that state holds lease managers which are killed and need to be reset.
			dialOpts, err := mongoDialOptions(
				stateWorkerDialOpts,
				agentConfig,
				a.mongoDialCollector,
			)
			if err != nil {
				return nil, errors.Trace(err)
			}
			stateOpener := func() (*state.State, error) {
				logger.Debugf("opening state for apiserver worker")
				st, _, err := openState(
					agentConfig,
					dialOpts,
					a.mongoTxnCollector.AfterRunTransaction,
				)
				return st, err
			}
			runner.StartWorker("apiserver", a.apiserverWorkerStarter(
				stateOpener,
				certChangedChan,
				dependencyReporter,
			))
			var stateServingSetter certupdater.StateServingInfoSetter = func(info params.StateServingInfo, done <-chan struct{}) error {
				return a.ChangeConfig(func(config agent.ConfigSetter) error {
					config.SetStateServingInfo(info)
					logger.Infof("update apiserver worker with new certificate")
					select {
					case certChangedChan <- info:
						return nil
					case <-done:
						return nil
					}
				})
			}
			a.startWorkerAfterUpgrade(runner, "certupdater", func() (worker.Worker, error) {
				return newCertificateUpdater(m, agentConfig, st, st, stateServingSetter), nil
			})

			a.startWorkerAfterUpgrade(singularRunner, "dblogpruner", func() (worker.Worker, error) {
				return dblogpruner.New(st, dblogpruner.NewLogPruneParams()), nil
			})

			a.startWorkerAfterUpgrade(singularRunner, "txnpruner", func() (worker.Worker, error) {
				return txnpruner.New(st, time.Hour, clock.WallClock), nil
			})
		default:
			return nil, errors.Errorf("unknown job type %q", job)
		}
	}
	return runner, nil
}

// startModelWorkers starts the set of workers that run for every model
// in each controller.
func (a *MachineAgent) startModelWorkers(controllerUUID, modelUUID string) (worker.Worker, error) {
	modelAgent, err := model.WrapAgent(a, controllerUUID, modelUUID)
	if err != nil {
		return nil, errors.Trace(err)
	}

	engine, err := dependency.NewEngine(dependency.EngineConfig{
		IsFatal:     model.IsFatal,
		WorstError:  model.WorstError,
		Filter:      model.IgnoreErrRemoved,
		ErrorDelay:  3 * time.Second,
		BounceDelay: 10 * time.Millisecond,
	})
	if err != nil {
		return nil, errors.Trace(err)
	}

	manifolds := modelManifolds(model.ManifoldsConfig{
		Agent:                       modelAgent,
		AgentConfigChanged:          a.configChangedVal,
		Clock:                       clock.WallClock,
		RunFlagDuration:             time.Minute,
		CharmRevisionUpdateInterval: 24 * time.Hour,
		InstPollerAggregationDelay:  3 * time.Second,
		StatusHistoryPrunerInterval: 5 * time.Minute,
		ActionPrunerInterval:        24 * time.Hour,
		NewEnvironFunc:              newEnvirons,
		NewMigrationMaster:          migrationmaster.NewWorker,
	})
	if err := dependency.Install(engine, manifolds); err != nil {
		if err := worker.Stop(engine); err != nil {
			logger.Errorf("while stopping engine with bad manifolds: %v", err)
		}
		return nil, errors.Trace(err)
	}
	return engine, nil
}

// stateWorkerDialOpts is a mongo.DialOpts suitable
// for use by StateWorker to dial mongo.
//
// This must be overridden in tests, as it assumes
// journaling is enabled.
var stateWorkerDialOpts mongo.DialOpts

func (a *MachineAgent) apiserverWorkerStarter(
	stateOpener func() (*state.State, error),
	certChanged chan params.StateServingInfo,
	dependencyReporter dependency.Reporter,
) func() (worker.Worker, error) {
	return func() (worker.Worker, error) {
		st, err := stateOpener()
		if err != nil {
			return nil, errors.Trace(err)
		}
		statePool := state.NewStatePool(st)
		w, err := a.newAPIserverWorker(
			st, statePool, certChanged, dependencyReporter,
		)
		if err != nil {
			statePool.Close()
			st.Close()
			return nil, errors.Trace(err)
		}
		return w, err
	}
}

func (a *MachineAgent) newAPIserverWorker(
	st *state.State,
	statePool *state.StatePool,
	certChanged chan params.StateServingInfo,
	dependencyReporter dependency.Reporter,
) (worker.Worker, error) {
	agentConfig := a.CurrentConfig()
	// If the configuration does not have the required information,
	// it is currently not a recoverable error, so we kill the whole
	// agent, potentially enabling human intervention to fix
	// the agent's configuration file.
	info, ok := agentConfig.StateServingInfo()
	if !ok {
		return nil, &cmdutil.FatalError{"StateServingInfo not available and we need it"}
	}
	cert := info.Cert
	key := info.PrivateKey

	if len(cert) == 0 || len(key) == 0 {
		return nil, &cmdutil.FatalError{"configuration does not have controller cert/key"}
	}
	tag := agentConfig.Tag()
	dataDir := agentConfig.DataDir()
	logDir := agentConfig.LogDir()

	endpoint := net.JoinHostPort("", strconv.Itoa(info.APIPort))
	listener, err := net.Listen("tcp", endpoint)
	if err != nil {
		return nil, err
	}

	// TODO(katco): We should be doing something more serious than
	// logging audit errors. Failures in the auditing systems should
	// stop the api server until the problem can be corrected.
	auditErrorHandler := func(err error) {
		logger.Criticalf("%v", err)
	}

	controllerConfig, err := st.ControllerConfig()
	if err != nil {
		return nil, errors.Annotate(err, "cannot fetch the controller config")
	}

	newObserver, err := newObserverFn(
		controllerConfig,
		clock.WallClock,
		jujuversion.Current,
		agentConfig.Model().Id(),
		newAuditEntrySink(st, logDir),
		auditErrorHandler,
		a.prometheusRegistry,
	)
	if err != nil {
		return nil, errors.Annotate(err, "cannot create RPC observer factory")
	}

	registerIntrospectionHandlers := func(f func(string, http.Handler)) {
		introspection.RegisterHTTPHandlers(
			introspection.ReportSources{
				DependencyEngine:   dependencyReporter,
				StatePool:          statePool,
				PrometheusGatherer: a.prometheusRegistry,
			}, f)
	}
	rateLimitConfig, err := getRateLimitConfig(agentConfig)
	if err != nil {
		return nil, errors.Annotate(err, "getting rate limit config")
	}
	logSinkConfig, err := getLogSinkConfig(agentConfig)
	if err != nil {
		return nil, errors.Annotate(err, "getting log sink config")
	}

	server, err := apiserver.NewServer(statePool, listener, apiserver.ServerConfig{
		Clock:                         clock.WallClock,
		Cert:                          cert,
		Key:                           key,
		Tag:                           tag,
		DataDir:                       dataDir,
		LogDir:                        logDir,
		Validator:                     a.limitLogins,
		Hub:                           a.centralHub,
		CertChanged:                   certChanged,
		AutocertURL:                   controllerConfig.AutocertURL(),
		AutocertDNSName:               controllerConfig.AutocertDNSName(),
		AllowModelAccess:              controllerConfig.AllowModelAccess(),
		NewObserver:                   newObserver,
		RegisterIntrospectionHandlers: registerIntrospectionHandlers,
		RateLimitConfig:               rateLimitConfig,
		LogSinkConfig:                 &logSinkConfig,
		PrometheusRegisterer:          a.prometheusRegistry,
	})
	if err != nil {
		return nil, errors.Annotate(err, "cannot start api server worker")
	}

	// Report state metrics.
	stateMetricsRunner := worker.NewRunner(worker.RunnerParams{
		IsFatal:       cmdutil.IsFatal,
		MoreImportant: cmdutil.MoreImportant,
		RestartDelay:  jworker.RestartDelay,
	})
	stateMetricsRunner.StartWorker("statemetrics", func() (worker.Worker, error) {
		return newStateMetricsWorker(statePool, a.prometheusRegistry), nil
	})

	var apiserverWorker catacombWorker
	if err := catacomb.Invoke(catacomb.Plan{
		Site: &apiserverWorker.Catacomb,
		Work: func() error {
			defer st.Close()
			defer statePool.Close()
			defer a.statePool.set(nil)
			<-apiserverWorker.Catacomb.Dying()
			// Wait for the workers to die before
			// closing the state pool, as they
			// may still be using it.
			server.Wait()
			stateMetricsRunner.Wait()
			return apiserverWorker.Catacomb.ErrDying()
		},
		Init: []worker.Worker{server, stateMetricsRunner},
	}); err != nil {
		return nil, errors.Trace(err)
	}
	a.statePool.set(statePool)
	return &apiserverWorker, nil
}

type catacombWorker struct {
	catacomb.Catacomb
}

func (w *catacombWorker) Kill() {
	w.Catacomb.Kill(nil)
}

func getRateLimitConfig(cfg agent.Config) (apiserver.RateLimitConfig, error) {
	result := apiserver.DefaultRateLimitConfig()
	if v := cfg.Value(agent.AgentLoginRateLimit); v != "" {
		val, err := strconv.Atoi(v)
		if err != nil {
			return apiserver.RateLimitConfig{}, errors.Annotatef(
				err, "parsing %s", agent.AgentLoginRateLimit,
			)
		}
		result.LoginRateLimit = val
	}
	if v := cfg.Value(agent.AgentLoginMinPause); v != "" {
		val, err := time.ParseDuration(v)
		if err != nil {
			return apiserver.RateLimitConfig{}, errors.Annotatef(
				err, "parsing %s", agent.AgentLoginMinPause,
			)
		}
		result.LoginMinPause = val
	}
	if v := cfg.Value(agent.AgentLoginMaxPause); v != "" {
		val, err := time.ParseDuration(v)
		if err != nil {
			return apiserver.RateLimitConfig{}, errors.Annotatef(
				err, "parsing %s", agent.AgentLoginMaxPause,
			)
		}
		result.LoginMaxPause = val
	}
	if v := cfg.Value(agent.AgentLoginRetryPause); v != "" {
		val, err := time.ParseDuration(v)
		if err != nil {
			return apiserver.RateLimitConfig{}, errors.Annotatef(
				err, "parsing %s", agent.AgentLoginRetryPause,
			)
		}
		result.LoginRetryPause = val
	}
	if v := cfg.Value(agent.AgentConnMinPause); v != "" {
		val, err := time.ParseDuration(v)
		if err != nil {
			return apiserver.RateLimitConfig{}, errors.Annotatef(
				err, "parsing %s", agent.AgentConnMinPause,
			)
		}
		result.ConnMinPause = val
	}
	if v := cfg.Value(agent.AgentConnMaxPause); v != "" {
		val, err := time.ParseDuration(v)
		if err != nil {
			return apiserver.RateLimitConfig{}, errors.Annotatef(
				err, "parsing %s", agent.AgentConnMaxPause,
			)
		}
		result.ConnMaxPause = val
	}
	if v := cfg.Value(agent.AgentConnLookbackWindow); v != "" {
		val, err := time.ParseDuration(v)
		if err != nil {
			return apiserver.RateLimitConfig{}, errors.Annotatef(
				err, "parsing %s", agent.AgentConnLookbackWindow,
			)
		}
		result.ConnLookbackWindow = val
	}
	if v := cfg.Value(agent.AgentConnLowerThreshold); v != "" {
		val, err := strconv.Atoi(v)
		if err != nil {
			return apiserver.RateLimitConfig{}, errors.Annotatef(
				err, "parsing %s", agent.AgentConnLowerThreshold,
			)
		}
		result.ConnLowerThreshold = val
	}
	if v := cfg.Value(agent.AgentConnUpperThreshold); v != "" {
		val, err := strconv.Atoi(v)
		if err != nil {
			return apiserver.RateLimitConfig{}, errors.Annotatef(
				err, "parsing %s", agent.AgentConnUpperThreshold,
			)
		}
		result.ConnUpperThreshold = val
	}
	return result, nil
}

func newAuditEntrySink(st *state.State, logDir string) audit.AuditEntrySinkFn {
	persistFn := st.PutAuditEntryFn()
	fileSinkFn := audit.NewLogFileSink(logDir)
	return func(entry audit.AuditEntry) error {
		// We don't care about auditing anything but user actions.
		if _, err := names.ParseUserTag(entry.OriginName); err != nil {
			return nil
		}
		// TODO(wallyworld) - Pinger requests should not originate as a user action.
		if strings.HasPrefix(entry.Operation, "Pinger:") {
			return nil
		}
		persistErr := persistFn(entry)
		sinkErr := fileSinkFn(entry)
		if persistErr == nil {
			return errors.Annotate(sinkErr, "cannot save audit record to file")
		}
		if sinkErr == nil {
			return errors.Annotate(persistErr, "cannot save audit record to database")
		}
		return errors.Annotate(persistErr, "cannot save audit record to file or database")
	}
}

func newObserverFn(
	controllerConfig controller.Config,
	clock clock.Clock,
	jujuServerVersion version.Number,
	modelUUID string,
	persistAuditEntry audit.AuditEntrySinkFn,
	auditErrorHandler observer.ErrorHandler,
	prometheusRegisterer prometheus.Registerer,
) (observer.ObserverFactory, error) {

	var observerFactories []observer.ObserverFactory

	// Common logging of RPC requests
	observerFactories = append(observerFactories, func() observer.Observer {
		logger := loggo.GetLogger("juju.apiserver")
		ctx := observer.RequestObserverContext{
			Clock:  clock,
			Logger: logger,
		}
		return observer.NewRequestObserver(ctx)
	})

	// Auditing observer
	// TODO(katco): Auditing needs feature tests (lp:1604551)
	if controllerConfig.AuditingEnabled() {
		observerFactories = append(observerFactories, func() observer.Observer {
			ctx := &observer.AuditContext{
				JujuServerVersion: jujuServerVersion,
				ModelUUID:         modelUUID,
			}
			return observer.NewAudit(ctx, persistAuditEntry, auditErrorHandler)
		})
	}

	// Metrics observer.
	metricObserver, err := metricobserver.NewObserverFactory(metricobserver.Config{
		Clock:                clock,
		PrometheusRegisterer: prometheusRegisterer,
	})
	if err != nil {
		return nil, errors.Annotate(err, "creating metric observer factory")
	}
	observerFactories = append(observerFactories, metricObserver)

	return observer.ObserverFactoryMultiplexer(observerFactories...), nil

}

// limitLogins is called by the API server for each login attempt.
// it returns an error if upgrades or restore are running.
func (a *MachineAgent) limitLogins(authTag names.Tag) error {
	if err := a.limitLoginsDuringRestore(authTag); err != nil {
		return err
	}
	if err := a.limitLoginsDuringUpgrade(authTag); err != nil {
		return err
	}
	return a.limitLoginsDuringMongoUpgrade()
}

func (a *MachineAgent) limitLoginsDuringMongoUpgrade() error {
	// If upgrade is running we will not be able to lock AgentConfigWriter
	// and it also means we are not upgrading mongo.
	if a.isUpgradeRunning() {
		return nil
	}
	cfg := a.AgentConfigWriter.CurrentConfig()
	ver := cfg.MongoVersion()
	if ver == mongo.MongoUpgrade {
		return errors.New("Upgrading Mongo")
	}
	return nil
}

// limitLoginsDuringRestore will only allow logins for restore related purposes
// while the different steps of restore are running.
func (a *MachineAgent) limitLoginsDuringRestore(authTag names.Tag) error {
	var err error
	switch {
	case a.IsRestoreRunning():
		err = apiserver.RestoreInProgressError
	case a.IsRestorePreparing():
		err = apiserver.AboutToRestoreError
	}
	if err != nil {
		// If anonymous login, disallow.
		if authTag == nil {
			return errors.Errorf("anonymous login blocked because restore is in progress")
		}
		switch authTag := authTag.(type) {
		case names.UserTag:
			// use a restricted API mode
			return err
		case names.MachineTag:
			if authTag == a.Tag() {
				// allow logins from the local machine
				return nil
			}
		}
		return errors.Errorf("login for %q blocked because restore is in progress", authTag)
	}
	return nil
}

// limitLoginsDuringUpgrade is called by the API server for each login
// attempt. It returns an error if upgrades are in progress unless the
// login is for a user (i.e. a client) or the local machine.
func (a *MachineAgent) limitLoginsDuringUpgrade(authTag names.Tag) error {
	if a.isUpgradeRunning() || a.isInitialUpgradeCheckPending() {
		// If anonymous login, disallow.
		if authTag == nil {
			return errors.Errorf("anonymous login blocked because %s", params.CodeUpgradeInProgress)
		}
		switch authTag := authTag.(type) {
		case names.UserTag:
			// use a restricted API mode
			return params.UpgradeInProgressError
		case names.MachineTag:
			if authTag == a.Tag() {
				// allow logins from the local machine
				return nil
			}
		}
		return errors.Errorf("login for %q blocked because %s", authTag, params.CodeUpgradeInProgress)
	} else {
		return nil // allow all logins
	}
}

// ensureMongoServer ensures that mongo is installed and running,
// and ready for opening a state connection.
func (a *MachineAgent) ensureMongoServer(agentConfig agent.Config) (err error) {
	a.mongoInitMutex.Lock()
	defer a.mongoInitMutex.Unlock()
	if a.mongoInitialized {
		logger.Debugf("mongo is already initialized")
		return nil
	}
	defer func() {
		if err == nil {
			a.mongoInitialized = true
		}
	}()

	// EnsureMongoServer installs/upgrades the init config as necessary.
	ensureServerParams, err := cmdutil.NewEnsureServerParams(agentConfig)
	if err != nil {
		return err
	}
	if err := cmdutil.EnsureMongoServer(ensureServerParams); err != nil {
		return err
	}
	logger.Debugf("mongodb service is installed")

	// Mongo is installed, record the version.
	err = a.ChangeConfig(func(config agent.ConfigSetter) error {
		config.SetMongoVersion(mongo.InstalledVersion())
		return nil
	})
	if err != nil {
		return errors.Annotate(err, "cannot set mongo version")
	}
	return nil
}

func openState(
	agentConfig agent.Config,
	dialOpts mongo.DialOpts,
	runTransactionObserver state.RunTransactionObserverFunc,
) (_ *state.State, _ *state.Machine, err error) {
	info, ok := agentConfig.MongoInfo()
	if !ok {
		return nil, nil, errors.Errorf("no state info available")
	}
	st, err := state.Open(state.OpenParams{
		Clock:              clock.WallClock,
		ControllerTag:      agentConfig.Controller(),
		ControllerModelTag: agentConfig.Model(),
		MongoInfo:          info,
		MongoDialOpts:      dialOpts,
		NewPolicy: stateenvirons.GetNewPolicyFunc(
			stateenvirons.GetNewEnvironFunc(environs.New),
		),
		RunTransactionObserver: runTransactionObserver,
	})
	if err != nil {
		return nil, nil, err
	}
	defer func() {
		if err != nil {
			st.Close()
		}
	}()
	m0, err := st.FindEntity(agentConfig.Tag())
	if err != nil {
		if errors.IsNotFound(err) {
			err = jworker.ErrTerminateAgent
		}
		return nil, nil, err
	}
	m := m0.(*state.Machine)
	if m.Life() == state.Dead {
		return nil, nil, jworker.ErrTerminateAgent
	}
	// Check the machine nonce as provisioned matches the agent.Conf value.
	if !m.CheckProvisioned(agentConfig.Nonce()) {
		// The agent is running on a different machine to the one it
		// should be according to state. It must stop immediately.
		logger.Errorf("running machine %v agent on inappropriate instance", m)
		return nil, nil, jworker.ErrTerminateAgent
	}
	return st, m, nil
}

func getMachine(st *state.State, tag names.Tag) (*state.Machine, error) {
	m0, err := st.FindEntity(tag)
	if err != nil {
		return nil, err
	}
	return m0.(*state.Machine), nil
}

// startWorkerAfterUpgrade starts a worker to run the specified child worker
// but only after waiting for upgrades to complete.
func (a *MachineAgent) startWorkerAfterUpgrade(runner jworker.Runner, name string, start func() (worker.Worker, error)) {
	runner.StartWorker(name, func() (worker.Worker, error) {
		return a.upgradeWaiterWorker(name, start), nil
	})
}

// upgradeWaiterWorker runs the specified worker after upgrades have completed.
func (a *MachineAgent) upgradeWaiterWorker(name string, start func() (worker.Worker, error)) worker.Worker {
	return jworker.NewSimpleWorker(func(stop <-chan struct{}) error {
		// Wait for the agent upgrade and upgrade steps to complete (or for us to be stopped).
		for _, ch := range []<-chan struct{}{
			a.upgradeComplete.Unlocked(),
			a.initialUpgradeCheckComplete.Unlocked(),
		} {
			select {
			case <-stop:
				return nil
			case <-ch:
			}
		}
		logger.Debugf("upgrades done, starting worker %q", name)

		// Upgrades are done, start the worker.
		w, err := start()
		if err != nil {
			return err
		}
		// Wait for worker to finish or for us to be stopped.
		done := make(chan error, 1)
		go func() {
			done <- w.Wait()
		}()
		select {
		case err := <-done:
			return errors.Annotatef(err, "worker %q exited", name)
		case <-stop:
			logger.Debugf("stopping so killing worker %q", name)
			return worker.Stop(w)
		}
	})
}

// WorkersStarted returns a channel that's closed once all top level workers
// have been started. This is provided for testing purposes.
func (a *MachineAgent) WorkersStarted() <-chan struct{} {
	return a.workersStarted
}

func (a *MachineAgent) Tag() names.Tag {
	return names.NewMachineTag(a.machineId)
}

func (a *MachineAgent) createJujudSymlinks(dataDir string) error {
	jujud := filepath.Join(tools.ToolsDir(dataDir, a.Tag().String()), jujunames.Jujud)
	for _, link := range jujudSymlinks {
		err := a.createSymlink(jujud, link)
		if err != nil {
			return errors.Annotatef(err, "failed to create %s symlink", link)
		}
	}
	return nil
}

func (a *MachineAgent) createSymlink(target, link string) error {
	fullLink := utils.EnsureBaseDir(a.rootDir, link)

	currentTarget, err := symlink.Read(fullLink)
	if err != nil && !os.IsNotExist(err) {
		return err
	} else if err == nil {
		// Link already in place - check it.
		if currentTarget == target {
			// Link already points to the right place - nothing to do.
			return nil
		}
		// Link points to the wrong place - delete it.
		if err := os.Remove(fullLink); err != nil {
			return err
		}
	}

	if err := os.MkdirAll(filepath.Dir(fullLink), os.FileMode(0755)); err != nil {
		return err
	}
	return symlink.New(target, fullLink)
}

func (a *MachineAgent) removeJujudSymlinks() (errs []error) {
	for _, link := range jujudSymlinks {
		err := os.Remove(utils.EnsureBaseDir(a.rootDir, link))
		if err != nil && !os.IsNotExist(err) {
			errs = append(errs, errors.Annotatef(err, "failed to remove %s symlink", link))
		}
	}
	return
}

func (a *MachineAgent) uninstallAgent() error {
	// We should only uninstall if the uninstall file is present.
	if !agent.CanUninstall(a) {
		logger.Infof("ignoring uninstall request")
		return nil
	}
	logger.Infof("uninstalling agent")

	agentConfig := a.CurrentConfig()
	var errs []error
	agentServiceName := agentConfig.Value(agent.AgentServiceName)
	if agentServiceName == "" {
		// For backwards compatibility, handle lack of AgentServiceName.
		agentServiceName = os.Getenv("UPSTART_JOB")
	}

	if agentServiceName != "" {
		svc, err := service.DiscoverService(agentServiceName, common.Conf{})
		if err != nil {
			errs = append(errs, errors.Errorf("cannot remove service %q: %v", agentServiceName, err))
		} else if err := svc.Remove(); err != nil {
			errs = append(errs, errors.Errorf("cannot remove service %q: %v", agentServiceName, err))
		}
	}

	errs = append(errs, a.removeJujudSymlinks()...)

	// TODO(fwereade): surely this shouldn't be happening here? Once we're
	// at this point we should expect to be killed in short order; if this
	// work is remotely important we should be blocking machine death on
	// its completion.
	insideContainer := container.RunningInContainer()
	if insideContainer {
		// We're running inside a container, so loop devices may leak. Detach
		// any loop devices that are backed by files on this machine.
		if err := a.loopDeviceManager.DetachLoopDevices("/", agentConfig.DataDir()); err != nil {
			errs = append(errs, err)
		}
	}

	if err := mongo.RemoveService(); err != nil {
		errs = append(errs, errors.Annotate(err, "cannot stop/remove mongo service"))
	}
	if err := os.RemoveAll(agentConfig.DataDir()); err != nil {
		errs = append(errs, err)
	}
	if len(errs) == 0 {
		return nil
	}
	return errors.Errorf("uninstall failed: %v", errs)
}

type MongoSessioner interface {
	MongoSession() *mgo.Session
}

func newSingularStateRunner(runner *worker.Runner, st MongoSessioner, m *state.Machine) (jworker.Runner, error) {
	singularStateConn := singularStateConn{st.MongoSession(), m}
	singularRunner, err := newSingularRunner(runner, singularStateConn)
	if err != nil {
		return nil, errors.Annotate(err, "cannot make singular State Runner")
	}
	return singularRunner, err
}

// singularStateConn implements singular.Conn on
// top of a State connection.
type singularStateConn struct {
	session *mgo.Session
	machine *state.Machine
}

func (c singularStateConn) IsMaster() (bool, error) {
	return mongo.IsMaster(c.session, c.machine)
}

func (c singularStateConn) Ping() error {
	return c.session.Ping()
}

// newDeployContext gives the tests the opportunity to create a deployer.Context
// that can be used for testing so as to avoid (1) deploying units to the system
// running the tests and (2) get access to the *State used internally, so that
// tests can be run without waiting for the 5s watcher refresh time to which we would
// otherwise be restricted.
var newDeployContext = func(st *apideployer.State, agentConfig agent.Config) deployer.Context {
	return deployer.NewSimpleContext(agentConfig, st)
}

func newStateMetricsWorker(statePool *state.StatePool, registry *prometheus.Registry) worker.Worker {
	return jworker.NewSimpleWorker(func(stop <-chan struct{}) error {
		collector := statemetrics.New(statemetrics.NewStatePool(statePool))
		if err := registry.Register(collector); err != nil {
			return errors.Annotate(err, "registering statemetrics collector")
		}
		defer registry.Unregister(collector)
		<-stop
		return nil
	})
}

func getLogSinkConfig(cfg agent.Config) (apiserver.LogSinkConfig, error) {
	result := apiserver.DefaultLogSinkConfig()
	var err error
	if v := cfg.Value(agent.LogSinkDBLoggerBufferSize); v != "" {
		result.DBLoggerBufferSize, err = strconv.Atoi(v)
		if err != nil {
			return result, errors.Annotatef(
				err, "parsing %s", agent.LogSinkDBLoggerBufferSize,
			)
		}
	}
	if v := cfg.Value(agent.LogSinkDBLoggerFlushInterval); v != "" {
		if result.DBLoggerFlushInterval, err = time.ParseDuration(v); err != nil {
			return result, errors.Annotatef(
				err, "parsing %s", agent.LogSinkDBLoggerFlushInterval,
			)
		}
	}
	if v := cfg.Value(agent.LogSinkRateLimitBurst); v != "" {
		result.RateLimitBurst, err = strconv.ParseInt(v, 10, 64)
		if err != nil {
			return result, errors.Annotatef(
				err, "parsing %s", agent.LogSinkRateLimitBurst,
			)
		}
	}
	if v := cfg.Value(agent.LogSinkRateLimitRefill); v != "" {
		result.RateLimitRefill, err = time.ParseDuration(v)
		if err != nil {
			return result, errors.Annotatef(
				err, "parsing %s", agent.LogSinkRateLimitRefill,
			)
		}
	}
	return result, nil
}<|MERGE_RESOLUTION|>--- conflicted
+++ resolved
@@ -554,16 +554,13 @@
 			var reporter dependency.Reporter = engine
 			return a.startStateWorkers(st, reporter)
 		}
-<<<<<<< HEAD
 		pubsubReporter := psworker.NewReporter()
-=======
 		updateAgentConfLogging := func(loggingConfig string) error {
 			return a.AgentConfigWriter.ChangeConfig(func(setter agent.ConfigSetter) error {
 				setter.SetLoggingConfig(loggingConfig)
 				return nil
 			})
 		}
->>>>>>> 4ba27904
 		manifolds := machineManifolds(machine.ManifoldsConfig{
 			PreviousAgentVersion: previousAgentVersion,
 			Agent:                agent.APIHostPortsSetter{Agent: a},
@@ -583,11 +580,8 @@
 			ValidateMigration:    a.validateMigration,
 			PrometheusRegisterer: a.prometheusRegistry,
 			CentralHub:           a.centralHub,
-<<<<<<< HEAD
 			PubSubReporter:       pubsubReporter,
-=======
 			UpdateLoggerConfig:   updateAgentConfLogging,
->>>>>>> 4ba27904
 		})
 		if err := dependency.Install(engine, manifolds); err != nil {
 			if err := worker.Stop(engine); err != nil {
