--- conflicted
+++ resolved
@@ -167,19 +167,15 @@
 	dialInfo.Addrs = []string{
 		net.JoinHostPort("127.0.0.1", fmt.Sprint(servingInfo.StatePort)),
 	}
-<<<<<<< HEAD
 	logger.Debugf("calling ensureMongoServer")
+	providerType := agentConfig.Value(agent.ProviderType)
+	withHA := providerType != provider.Local
 	err = ensureMongoServer(
 		agentConfig.DataDir(),
 		agentConfig.Value(agent.Namespace),
-		servingInfo)
-	if err != nil {
-=======
-
-	providerType := agentConfig.Value(agent.ProviderType)
-	withHA := providerType != provider.Local
-	if err := ensureMongoServer(agentConfig.DataDir(), port, namespace, withHA); err != nil {
->>>>>>> 204bb024
+		servingInfo,
+		withHA)
+	if err != nil {
 		return err
 	}
 	// If we are not doing HA, no need to set up replicaset.
