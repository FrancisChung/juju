// Copyright 2012, 2013 Canonical Ltd.
// Licensed under the AGPLv3, see LICENCE file for details.

package main

import (
	"errors"
	"fmt"
	"launchpad.net/gnuflag"
	"launchpad.net/juju-core/charm"
	"launchpad.net/juju-core/cmd"
	"launchpad.net/juju-core/constraints"
	"launchpad.net/juju-core/juju"
	"launchpad.net/juju-core/state"
	"os"
)

type DeployCommand struct {
	EnvCommandBase
<<<<<<< HEAD
	UnitCommandBase
	CharmName    string
	ServiceName  string
	Config       cmd.FileVar
	Constraints  constraints.Value
	BumpRevision bool
	RepoPath     string // defaults to JUJU_REPOSITORY
=======
	CharmName        string
	ServiceName      string
	Config           cmd.FileVar
	Constraints      constraints.Value
	NumUnits         int // defaults to 1
	BumpRevision     bool
	RepoPath         string // defaults to JUJU_REPOSITORY
	ForceMachineSpec string
>>>>>>> 5b516208
}

const deployDoc = `
<charm name> can be a charm URL, or an unambiguously condensed form of it;
assuming a current default series of "precise", the following forms will be
accepted.

For cs:precise/mysql
  mysql
  precise/mysql

For cs:~user/precise/mysql
  cs:~user/mysql

For local:precise/mysql
  local:mysql

In all cases, a versioned charm URL will be expanded as expected (for example,
mysql-33 becomes cs:precise/mysql-33).

<service name>, if omitted, will be derived from <charm name>.
`

func (c *DeployCommand) Info() *cmd.Info {
	return &cmd.Info{
		Name:    "deploy",
		Args:    "<charm name> [<service name>]",
		Purpose: "deploy a new service",
		Doc:     deployDoc,
	}
}

func (c *DeployCommand) SetFlags(f *gnuflag.FlagSet) {
	c.EnvCommandBase.SetFlags(f)
	c.UnitCommandBase.SetFlags(f)
	f.IntVar(&c.NumUnits, "n", 1, "number of service units to deploy for principal charms")
	f.BoolVar(&c.BumpRevision, "u", false, "increment local charm directory revision")
	f.BoolVar(&c.BumpRevision, "upgrade", false, "")
	f.Var(&c.Config, "config", "path to yaml-formatted service config")
	f.Var(constraints.ConstraintsValue{&c.Constraints}, "constraints", "set service constraints")
	f.StringVar(&c.RepoPath, "repository", os.Getenv("JUJU_REPOSITORY"), "local charm repository")
}

func (c *DeployCommand) Init(args []string) error {
	// TODO --constraints
	switch len(args) {
	case 2:
		if !state.IsServiceName(args[1]) {
			return fmt.Errorf("invalid service name %q", args[1])
		}
		c.ServiceName = args[1]
		fallthrough
	case 1:
		if _, err := charm.InferURL(args[0], "fake"); err != nil {
			return fmt.Errorf("invalid charm name %q", args[0])
		}
		c.CharmName = args[0]
	case 0:
		return errors.New("no charm specified")
	default:
		return cmd.CheckEmpty(args[2:])
	}
<<<<<<< HEAD
	return c.UnitCommandBase.Init(args)
=======
	if c.NumUnits < 1 {
		return errors.New("--num-units must be a positive integer")
	}
	if c.ForceMachineSpec != "" {
		if c.NumUnits > 1 {
			return errors.New("cannot use --num-units with --force-machine")
		}
		if !state.IsMachineOrNewContainer(c.ForceMachineSpec) {
			return fmt.Errorf("invalid force machine parameter %q", c.ForceMachineSpec)
		}
	}
	return nil
>>>>>>> 5b516208
}

func (c *DeployCommand) Run(ctx *cmd.Context) error {
	conn, err := juju.NewConnFromName(c.EnvName)
	if err != nil {
		return err
	}
	defer conn.Close()
	conf, err := conn.State.EnvironConfig()
	if err != nil {
		return err
	}
	curl, err := charm.InferURL(c.CharmName, conf.DefaultSeries())
	if err != nil {
		return err
	}
	repo, err := charm.InferRepository(curl, ctx.AbsPath(c.RepoPath))
	if err != nil {
		return err
	}
	// TODO(fwereade) it's annoying to roundtrip the bytes through the client
	// here, but it's the original behaviour and not convenient to change.
	// PutCharm will always be required in some form for local charms; and we
	// will need an EnsureStoreCharm method somewhere that gets the state.Charm
	// for use in the following checks.
	ch, err := conn.PutCharm(curl, repo, c.BumpRevision)
	if err != nil {
		return err
	}
	numUnits := c.NumUnits
	if ch.Meta().Subordinate {
		empty := constraints.Value{}
		if c.Constraints != empty {
			return errors.New("cannot use --constraints with subordinate service")
		}
		if numUnits == 1 && c.ForceMachineSpec == "" {
			numUnits = 0
		} else {
			return errors.New("cannot use --num-units or --force-machine with subordinate service")
		}
	}
	serviceName := c.ServiceName
	if serviceName == "" {
		serviceName = ch.Meta().Name
	}
	var settings charm.Settings
	if c.Config.Path != "" {
		configYAML, err := c.Config.Read(ctx)
		if err != nil {
			return err
		}
		settings, err = ch.Config().ParseSettingsYAML(configYAML, serviceName)
		if err != nil {
			return err
		}
	}
	_, err = conn.DeployService(juju.DeployServiceParams{
		ServiceName:      serviceName,
		Charm:            ch,
		NumUnits:         numUnits,
		ConfigSettings:   settings,
		Constraints:      c.Constraints,
		ForceMachineSpec: c.ForceMachineSpec,
	})
	return err
}<|MERGE_RESOLUTION|>--- conflicted
+++ resolved
@@ -17,7 +17,6 @@
 
 type DeployCommand struct {
 	EnvCommandBase
-<<<<<<< HEAD
 	UnitCommandBase
 	CharmName    string
 	ServiceName  string
@@ -25,16 +24,6 @@
 	Constraints  constraints.Value
 	BumpRevision bool
 	RepoPath     string // defaults to JUJU_REPOSITORY
-=======
-	CharmName        string
-	ServiceName      string
-	Config           cmd.FileVar
-	Constraints      constraints.Value
-	NumUnits         int // defaults to 1
-	BumpRevision     bool
-	RepoPath         string // defaults to JUJU_REPOSITORY
-	ForceMachineSpec string
->>>>>>> 5b516208
 }
 
 const deployDoc = `
@@ -97,22 +86,7 @@
 	default:
 		return cmd.CheckEmpty(args[2:])
 	}
-<<<<<<< HEAD
 	return c.UnitCommandBase.Init(args)
-=======
-	if c.NumUnits < 1 {
-		return errors.New("--num-units must be a positive integer")
-	}
-	if c.ForceMachineSpec != "" {
-		if c.NumUnits > 1 {
-			return errors.New("cannot use --num-units with --force-machine")
-		}
-		if !state.IsMachineOrNewContainer(c.ForceMachineSpec) {
-			return fmt.Errorf("invalid force machine parameter %q", c.ForceMachineSpec)
-		}
-	}
-	return nil
->>>>>>> 5b516208
 }
 
 func (c *DeployCommand) Run(ctx *cmd.Context) error {
