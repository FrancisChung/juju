// Copyright 2016 Canonical Ltd.
// Licensed under the AGPLv3, see LICENCE file for details.

package cloud

import (
	"fmt"
	"io/ioutil"
	"sort"
	"strings"

	"github.com/juju/cmd"
	"github.com/juju/errors"
	"github.com/juju/gnuflag"
	"github.com/juju/utils"
	"github.com/juju/utils/cert"
	"gopkg.in/juju/names.v2"
	"gopkg.in/yaml.v2"

	cloudapi "github.com/juju/juju/api/cloud"
	"github.com/juju/juju/apiserver/params"
	jujucloud "github.com/juju/juju/cloud"
	jujucmd "github.com/juju/juju/cmd"
	"github.com/juju/juju/cmd/juju/common"
	"github.com/juju/juju/cmd/juju/interact"
	"github.com/juju/juju/cmd/modelcmd"
	"github.com/juju/juju/environs"
	"github.com/juju/juju/environs/context"
	"github.com/juju/juju/jujuclient"
)

type PersonalCloudMetadataStore interface {
	PersonalCloudMetadata() (map[string]jujucloud.Cloud, error)
	WritePersonalCloudMetadata(cloudsMap map[string]jujucloud.Cloud) error
}

type CloudMetadataStore interface {
	ParseCloudMetadataFile(path string) (map[string]jujucloud.Cloud, error)
	ParseOneCloud(data []byte) (jujucloud.Cloud, error)
	PublicCloudMetadata(searchPaths ...string) (result map[string]jujucloud.Cloud, fallbackUsed bool, _ error)
	PersonalCloudMetadataStore
}

var usageAddCloudSummary = `
Adds a cloud definition to Juju.`[1:]

var usageAddCloudDetails = `
Juju needs to know how to connect to clouds. A cloud definition 
describes a cloud's endpoints and authentication requirements. Each
definition is stored and accessed later as <cloud name>.

If you are accessing a public cloud, running add-cloud is unlikely to be 
necessary.  Juju already contains definitions for the public cloud 
providers it supports.

add-cloud operates in two modes:

    juju add-cloud
    juju add-cloud <cloud name> <cloud definition file>

When invoked without arguments, add-cloud begins an interactive session
designed for working with private clouds.  The session will enable you 
to instruct Juju how to connect to your private cloud.

A cloud definition can be provided in a file either as an option --f or as a 
positional argument:

    juju add-cloud mycloud ~/mycloud.yaml
    juju add-cloud mycloud -f ~/mycloud.yaml

When <cloud definition file> is provided with <cloud name>,
Juju stores that definition in the current controller (after
validating the contents), or the specified controller if
<<<<<<< HEAD
--controller is used.
=======
--controller is used. To make use of this multi-cloud feature,
the controller needs to have the "multi-cloud" feature flag turned on.
>>>>>>> 9c827767

If --local is used, Juju stores that definition its internal cache directly.

If <cloud name> already exists in Juju's cache, then the `[1:] + "`--replace`" + ` 
option is required.

A cloud definition file has the following YAML format:

clouds:                           # mandatory
  mycloud:                        # <cloud name> argument
    type: openstack               # <cloud type>, see below
    auth-types: [ userpass ]
    regions:
      london:
        endpoint: https://london.mycloud.com:35574/v3.0/

<cloud types> for private clouds: 
 - lxd
 - maas
 - manual
 - openstack
 - vsphere

<cloud types> for public clouds:
 - azure
 - cloudsigma
 - ec2
 - gce
 - joyent
 - oci

When a a running controller is updated, the credential for the cloud
is also uploaded. As with the cloud, the credential needs
to have been added to the local Juju cache; add-credential is used to
do that. If there's only one credential for the cloud it will be
uploaded to the controller. If the cloud has multiple local credentials
you can specify which to upload with the --credential option.

Examples:
    juju add-cloud
    juju add-cloud --local mycloud ~/mycloud.yaml

If the "multi-cloud" feature flag is turned on in the controller:

    juju add-cloud mycloud ~/mycloud.yaml
    juju add-cloud --local mycloud ~/mycloud.yaml
    juju add-cloud --replace mycloud ~/mycloud2.yaml
    juju add-cloud --controller mycontroller mycloud
    juju add-cloud --controller mycontroller mycloud --credential mycred

See also: 
    clouds`

// AddCloudAPI - Implemented by cloudapi.Client.
type AddCloudAPI interface {
	AddCloud(jujucloud.Cloud) error
	AddCredential(tag string, credential jujucloud.Credential) error
	Close() error
}

// AddCloudCommand is the command that allows you to add a cloud configuration
// for use with juju bootstrap.
type AddCloudCommand struct {
	modelcmd.OptionalControllerCommand

	// Replace, if true, existing cloud information is overwritten.
	Replace bool

	// Cloud is the name of the cloud to add.
	Cloud string

	// CloudFile is the name of the cloud YAML file.
	CloudFile string

	// Ping contains the logic for pinging a cloud endpoint to know whether or
	// not it really has a valid cloud of the same type as the provider.  By
	// default it just calls the correct provider's Ping method.
	Ping func(p environs.EnvironProvider, endpoint string) error

	// CloudCallCtx contains context to be used for any cloud calls.
	CloudCallCtx       *context.CloudCallContext
	cloudMetadataStore CloudMetadataStore

	// These attributes are used when adding a cloud to a controller.
	controllerName  string
	credentialName  string
	store           jujuclient.ClientStore
	addCloudAPIFunc func() (AddCloudAPI, error)
}

// NewAddCloudCommand returns a command to add cloud information.
func NewAddCloudCommand(cloudMetadataStore CloudMetadataStore) cmd.Command {
	cloudCallCtx := context.NewCloudCallContext()
	store := jujuclient.NewFileClientStore()
	c := &AddCloudCommand{
		OptionalControllerCommand: modelcmd.OptionalControllerCommand{Store: store},
		cloudMetadataStore:        cloudMetadataStore,
		CloudCallCtx:              cloudCallCtx,
		// Ping is provider.Ping except in tests where we don't actually want to
		// require a valid cloud.
		Ping: func(p environs.EnvironProvider, endpoint string) error {
			return p.Ping(cloudCallCtx, endpoint)
		},
		store: store,
	}
	c.addCloudAPIFunc = c.cloudAPI
	return modelcmd.WrapBase(c)
}

func (c *AddCloudCommand) cloudAPI() (AddCloudAPI, error) {
	root, err := c.NewAPIRoot(c.store, c.controllerName, "")
	if err != nil {
		return nil, errors.Trace(err)
	}
	return cloudapi.NewClient(root), nil
}

// Info returns help information about the command.
func (c *AddCloudCommand) Info() *cmd.Info {
	return jujucmd.Info(&cmd.Info{
		Name:    "add-cloud",
		Args:    "<cloud name> [<cloud definition file>]",
		Purpose: usageAddCloudSummary,
		Doc:     usageAddCloudDetails,
	})
}

// SetFlags initializes the flags supported by the command.
func (c *AddCloudCommand) SetFlags(f *gnuflag.FlagSet) {
	c.OptionalControllerCommand.SetFlags(f)
	f.BoolVar(&c.Replace, "replace", false, "Overwrite any existing cloud information for <cloud name>")
	f.StringVar(&c.CloudFile, "f", "", "The path to a cloud definition file")
	f.StringVar(&c.credentialName, "credential", "", "Credential to use for new cloud")
}

// Init populates the command with the args from the command line.
func (c *AddCloudCommand) Init(args []string) (err error) {
	if len(args) > 0 {
		c.Cloud = args[0]
		if ok := names.IsValidCloud(c.Cloud); !ok {
			return errors.NotValidf("cloud name %q", c.Cloud)
		}
	}
	if len(args) > 1 {
		if c.CloudFile != args[1] && c.CloudFile != "" {
			return errors.BadRequestf("cannot specify cloud file with option and argument")
		}
		c.CloudFile = args[1]
	}
	if len(args) > 2 {
		return cmd.CheckEmpty(args[2:])
	}
	c.controllerName, err = c.ControllerNameFromArg()
	if err != nil && errors.Cause(err) != modelcmd.ErrNoControllersDefined {
		return errors.Trace(err)
	}
	return nil
}

var ambiguousCredentialError = errors.New(`
more than one credential is available
specify a credential using the --credential argument`[1:],
)

func (c *AddCloudCommand) findLocalCredential(ctx *cmd.Context, cloud jujucloud.Cloud, credentialName string) (*jujucloud.Credential, string, error) {
	credential, chosenCredentialName, _, err := modelcmd.GetCredentials(ctx, c.store, modelcmd.GetCredentialsParams{
		Cloud:          cloud,
		CredentialName: credentialName,
	})
	if err == nil {
		return credential, chosenCredentialName, nil
	}

	switch errors.Cause(err) {
	case modelcmd.ErrMultipleCredentials:
		return nil, "", ambiguousCredentialError
	}
	return nil, "", errors.Trace(err)
}

func (c *AddCloudCommand) addCredentialToController(ctx *cmd.Context, cloud jujucloud.Cloud, apiClient AddCloudAPI) error {
	_, err := c.store.ControllerByName(c.controllerName)
	if err != nil {
		return errors.Trace(err)
	}

	currentAccountDetails, err := c.store.AccountDetails(c.controllerName)
	if err != nil {
		return errors.Trace(err)
	}

	cred, credentialName, err := c.findLocalCredential(ctx, cloud, c.credentialName)
	if err != nil {
		return errors.Trace(err)
	}

	id := fmt.Sprintf("%s/%s/%s", c.Cloud, currentAccountDetails.User, credentialName)
	if !names.IsValidCloudCredential(id) {
		return errors.NotValidf("cloud credential ID %q", id)
	}
	cloudCredTag := names.NewCloudCredentialTag(id)

	if err := apiClient.AddCredential(cloudCredTag.String(), *cred); err != nil {
		return errors.Trace(err)
	}
	return nil
}

// Run executes the add cloud command, adding a cloud based on a passed-in yaml
// file or interactive queries.
func (c *AddCloudCommand) Run(ctxt *cmd.Context) error {
	if c.CloudFile == "" && c.controllerName == "" {
		return c.runInteractive(ctxt)
	}

	var newCloud *jujucloud.Cloud
	var err error
	if c.CloudFile != "" {
		newCloud, err = c.readCloudFromFile(ctxt)
	} else {
		// No cloud file specified so we try and use a named
		// cloud that already has been added to the local cache.
		newCloud, err = cloudFromLocal(c.Cloud)
	}
	if err != nil {
		return errors.Trace(err)
	}

	if c.controllerName == "" {
		if !c.Local {
			ctxt.Infof(
				"There are no controllers running.\nAdding cloud to local cache so you can use it to bootstrap a controller.\n")
		}
		return addLocalCloud(c.cloudMetadataStore, *newCloud)
	}

	// A controller has been specified so upload the cloud details
	// plus a corresponding credential to the controller.
	api, err := c.addCloudAPIFunc()
	if err != nil {
		return err
	}
	defer api.Close()
	err = api.AddCloud(*newCloud)
	if err != nil && params.ErrCode(err) != params.CodeAlreadyExists {
		return err
	}
	// Add a credential for the newly added cloud.
	err = c.addCredentialToController(ctxt, *newCloud, api)
	if err != nil {
		return err
	}
	ctxt.Infof("Cloud %q added to controller %q.", c.Cloud, c.controllerName)
	return nil
}

func cloudFromLocal(cloudName string) (*jujucloud.Cloud, error) {
	details, err := listCloudDetails()
	if err != nil {
		return nil, err
	}
	cloudDetails, ok := details.all()[cloudName]
	if !ok {
		return nil, errors.NotFoundf("cloud %q", cloudName)
	}
	newCloud := &jujucloud.Cloud{
		Name:             cloudName,
		Type:             cloudDetails.CloudType,
		Description:      cloudDetails.CloudDescription,
		Endpoint:         cloudDetails.Endpoint,
		IdentityEndpoint: cloudDetails.IdentityEndpoint,
		StorageEndpoint:  cloudDetails.StorageEndpoint,
		CACertificates:   cloudDetails.CACredentials,
		Config:           cloudDetails.Config,
		RegionConfig:     cloudDetails.RegionConfig,
	}
	for _, at := range cloudDetails.AuthTypes {
		newCloud.AuthTypes = append(newCloud.AuthTypes, jujucloud.AuthType(at))
	}
	for name, r := range cloudDetails.RegionsMap {
		newCloud.Regions = append(newCloud.Regions, jujucloud.Region{
			Name:             name,
			Endpoint:         r.Endpoint,
			StorageEndpoint:  r.StorageEndpoint,
			IdentityEndpoint: r.IdentityEndpoint,
		})
	}
	return newCloud, nil
}

func (c *AddCloudCommand) readCloudFromFile(ctxt *cmd.Context) (*jujucloud.Cloud, error) {
	r := cloudFileReader{
		cloudMetadataStore: c.cloudMetadataStore,
	}
	return r.readCloudFromFile(c.Cloud, c.CloudFile, ctxt, c.Replace)
}

func (c *AddCloudCommand) runInteractive(ctxt *cmd.Context) error {
	errout := interact.NewErrWriter(ctxt.Stdout)
	pollster := interact.New(ctxt.Stdin, ctxt.Stdout, errout)

	cloudType, err := queryCloudType(pollster)
	if err != nil {
		return errors.Trace(err)
	}

	name, err := queryName(c.cloudMetadataStore, c.Cloud, cloudType, pollster)
	if err != nil {
		return errors.Trace(err)
	}

	provider, err := environs.Provider(cloudType)
	if err != nil {
		return errors.Trace(err)
	}

	// At this stage, since we do not have a reference to any model, nor can we get it,
	// nor do we need to have a model for anything that this command does,
	// no cloud credential stored server-side can be invalidated.
	// So, just log an informative message.
	c.CloudCallCtx.InvalidateCredentialFunc = func(reason string) error {
		ctxt.Infof("Cloud credential is not accepted by cloud provider: %v", reason)
		return nil
	}

	// VerifyURLs will return true if a schema format type jsonschema.FormatURI is used
	// and the value will Ping().
	pollster.VerifyURLs = func(s string) (bool, string, error) {
		err := c.Ping(provider, s)
		if err != nil {
			return false, "Can't validate endpoint: " + err.Error(), nil
		}
		return true, "", nil
	}

	// VerifyCertFile will return true if the schema format type "cert-filename" is used
	// and the value is readable and a valid cert file.
	pollster.VerifyCertFile = func(s string) (bool, string, error) {
		out, err := ioutil.ReadFile(s)
		if err != nil {
			return false, "Can't validate CA Certificate file: " + err.Error(), nil
		}
		if _, err := cert.ParseCert(string(out)); err != nil {
			return false, fmt.Sprintf("Can't validate CA Certificate %s: %s", s, err.Error()), nil
		}
		return true, "", nil
	}

	v, err := pollster.QuerySchema(provider.CloudSchema())
	if err != nil {
		return errors.Trace(err)
	}
	b, err := yaml.Marshal(v)
	if err != nil {
		return errors.Trace(err)
	}

	filename, alt, err := addCertificate(b)
	switch {
	case errors.IsNotFound(err):
	case err != nil:
		return errors.Annotate(err, "CA Certificate")
	default:
		ctxt.Infof("Successfully read CA Certificate from %s", filename)
		b = alt
	}

	newCloud, err := c.cloudMetadataStore.ParseOneCloud(b)
	if err != nil {
		return errors.Trace(err)
	}
	newCloud.Name = name
	newCloud.Type = cloudType
	if err := addLocalCloud(c.cloudMetadataStore, newCloud); err != nil {
		return errors.Trace(err)
	}
	ctxt.Infof("Cloud %q successfully added", name)
	ctxt.Infof("")
	ctxt.Infof("You will need to add credentials for this cloud (`juju add-credential %s`)", name)
	ctxt.Infof("before creating a controller (`juju bootstrap %s`).", name)

	return nil
}

// addCertificate reads the cloud certificate file if available and adds the contents
// to the byte slice with the appropriate key.  A NotFound error is returned if
// a cloud.CertFilenameKey is not contained in the data, or the value is empty, this is
// not a fatal error.
func addCertificate(data []byte) (string, []byte, error) {
	vals, err := ensureStringMaps(string(data))
	if err != nil {
		return "", nil, err
	}
	name, ok := vals[jujucloud.CertFilenameKey]
	if !ok {
		return "", nil, errors.NotFoundf("yaml has no certificate file")
	}
	filename := name.(string)
	if ok && filename != "" {
		out, err := ioutil.ReadFile(filename)
		if err != nil {
			return filename, nil, err
		}
		certificate := string(out)
		if _, err := cert.ParseCert(certificate); err != nil {
			return filename, nil, errors.Annotate(err, "bad cloud CA certificate")
		}
		vals["ca-certificates"] = []string{certificate}

	} else {
		return filename, nil, errors.NotFoundf("yaml has no certificate file")
	}
	alt, err := yaml.Marshal(vals)
	return filename, alt, err
}

func ensureStringMaps(in string) (map[string]interface{}, error) {
	userDataMap := make(map[string]interface{})
	if err := yaml.Unmarshal([]byte(in), &userDataMap); err != nil {
		return nil, errors.Annotate(err, "must be valid YAML")
	}
	out, err := utils.ConformYAML(userDataMap)
	if err != nil {
		return nil, err
	}
	return out.(map[string]interface{}), nil
}

func queryName(
	cloudMetadataStore CloudMetadataStore,
	cloudName string,
	cloudType string,
	pollster *interact.Pollster,
) (string, error) {
	public, _, err := cloudMetadataStore.PublicCloudMetadata()
	if err != nil {
		return "", err
	}
	personal, err := cloudMetadataStore.PersonalCloudMetadata()
	if err != nil {
		return "", err
	}

	verifyCloudName := func(name string) (bool, string, error) {
		if names.IsValidCloud(name) {
			return true, "", nil
		}
		return false, "Invalid name. Valid names start with a letter, and use only letters, numbers, hyphens, and underscores: ", nil
	}

	for {
		if cloudName == "" {
			name, err := pollster.EnterVerify(fmt.Sprintf("a name for your %s cloud", cloudType), verifyCloudName)
			if err != nil {
				return "", errors.Trace(err)
			}
			cloudName = name
		}
		if _, ok := personal[cloudName]; ok {
			override, err := pollster.YN(fmt.Sprintf("A cloud named %q already exists. Do you want to replace that definition", cloudName), false)
			if err != nil {
				return "", errors.Trace(err)
			}
			if override {
				return cloudName, nil
			}
			// else, ask again
			cloudName = ""
			continue
		}
		msg, err := nameExists(cloudName, public)
		if err != nil {
			return "", errors.Trace(err)
		}
		if msg == "" {
			return cloudName, nil
		}
		override, err := pollster.YN(msg+", do you want to override that definition", false)
		if err != nil {
			return "", errors.Trace(err)
		}
		if override {
			return cloudName, nil
		}
		// else, ask again
	}
}

// addableCloudProviders returns the names of providers supported by add-cloud,
// and also the names of those which are not supported.
func addableCloudProviders() (providers []string, unsupported []string, _ error) {
	allproviders := environs.RegisteredProviders()
	for _, name := range allproviders {
		provider, err := environs.Provider(name)
		if err != nil {
			// should be impossible
			return nil, nil, errors.Trace(err)
		}

		if provider.CloudSchema() != nil {
			providers = append(providers, name)
		} else {
			unsupported = append(unsupported, name)
		}
	}
	sort.Strings(providers)
	return providers, unsupported, nil
}

func queryCloudType(pollster *interact.Pollster) (string, error) {
	providers, unsupported, err := addableCloudProviders()
	if err != nil {
		// should be impossible
		return "", errors.Trace(err)
	}
	supportedCloud := interact.VerifyOptions("cloud type", providers, false)

	cloudVerify := func(s string) (ok bool, errmsg string, err error) {
		ok, errmsg, err = supportedCloud(s)
		if err != nil {
			return false, "", errors.Trace(err)
		}
		if ok {
			return true, "", nil
		}
		// Print out a different message if they entered a valid provider that
		// just isn't something we want people to add (like ec2).
		for _, name := range unsupported {
			if strings.ToLower(name) == strings.ToLower(s) {
				return false, fmt.Sprintf("Cloud type %q not supported for interactive add-cloud.", s), nil
			}
		}
		return false, errmsg, nil
	}

	return pollster.SelectVerify(interact.List{
		Singular: "cloud type",
		Plural:   "cloud types",
		Options:  providers,
	}, cloudVerify)
}

func addLocalCloud(cloudMetadataStore PersonalCloudMetadataStore, newCloud jujucloud.Cloud) error {
	personalClouds, err := cloudMetadataStore.PersonalCloudMetadata()
	if err != nil {
		return err
	}
	if personalClouds == nil {
		personalClouds = make(map[string]jujucloud.Cloud)
	}
	personalClouds[newCloud.Name] = newCloud
	return cloudMetadataStore.WritePersonalCloudMetadata(personalClouds)
}

type cloudFileReader struct {
	cloudMetadataStore CloudMetadataStore
}

func (p cloudFileReader) readCloudFromFile(cloud, cloudFile string, ctxt *cmd.Context, ignoreExisting bool) (*jujucloud.Cloud, error) {
	specifiedClouds, err := p.cloudMetadataStore.ParseCloudMetadataFile(cloudFile)
	if err != nil {
		return nil, errors.Trace(err)
	}
	if specifiedClouds == nil {
		return nil, errors.New("no personal clouds are defined")
	}
	newCloud, ok := specifiedClouds[cloud]
	if !ok {
		return nil, errors.Errorf("cloud %q not found in file %q", cloud, cloudFile)
	}

	// first validate cloud input
	data, err := ioutil.ReadFile(cloudFile)
	if err != nil {
		return nil, errors.Trace(err)
	}
	if err = jujucloud.ValidateCloudSet(data); err != nil {
		ctxt.Warningf(err.Error())
	}

	// validate cloud data
	provider, err := environs.Provider(newCloud.Type)
	if err != nil {
		return nil, errors.Trace(err)
	}
	schemas := provider.CredentialSchemas()
	for _, authType := range newCloud.AuthTypes {
		if _, defined := schemas[authType]; !defined {
			return nil, errors.NotSupportedf("auth type %q", authType)
		}
	}
	if !ignoreExisting {
		if err := p.verifyName(cloud); err != nil {
			return nil, errors.Trace(err)
		}
	}
	return &newCloud, nil
}
func (p cloudFileReader) verifyName(name string) error {
	public, _, err := p.cloudMetadataStore.PublicCloudMetadata()
	if err != nil {
		return err
	}
	personal, err := p.cloudMetadataStore.PersonalCloudMetadata()
	if err != nil {
		return err
	}
	if _, ok := personal[name]; ok {
		return errors.Errorf("%q already exists; use --replace to replace this existing cloud", name)
	}
	msg, err := nameExists(name, public)
	if err != nil {
		return errors.Trace(err)
	}
	if msg != "" {
		return errors.Errorf(msg + "; use --replace to override this definition")
	}
	return nil
}

// nameExists returns either an empty string if the name does not exist, or a
// non-empty string with an error message if it does exist.
func nameExists(name string, public map[string]jujucloud.Cloud) (string, error) {
	if _, ok := public[name]; ok {
		return fmt.Sprintf("%q is the name of a public cloud", name), nil
	}
	builtin, err := common.BuiltInClouds()
	if err != nil {
		return "", errors.Trace(err)
	}
	if _, ok := builtin[name]; ok {
		return fmt.Sprintf("%q is the name of a built-in cloud", name), nil
	}
	return "", nil
}<|MERGE_RESOLUTION|>--- conflicted
+++ resolved
@@ -71,12 +71,8 @@
 When <cloud definition file> is provided with <cloud name>,
 Juju stores that definition in the current controller (after
 validating the contents), or the specified controller if
-<<<<<<< HEAD
---controller is used.
-=======
 --controller is used. To make use of this multi-cloud feature,
 the controller needs to have the "multi-cloud" feature flag turned on.
->>>>>>> 9c827767
 
 If --local is used, Juju stores that definition its internal cache directly.
 
@@ -122,7 +118,6 @@
 If the "multi-cloud" feature flag is turned on in the controller:
 
     juju add-cloud mycloud ~/mycloud.yaml
-    juju add-cloud --local mycloud ~/mycloud.yaml
     juju add-cloud --replace mycloud ~/mycloud2.yaml
     juju add-cloud --controller mycontroller mycloud
     juju add-cloud --controller mycontroller mycloud --credential mycred
