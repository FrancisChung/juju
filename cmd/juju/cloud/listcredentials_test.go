--- conflicted
+++ resolved
@@ -127,7 +127,6 @@
 `[1:])
 }
 
-<<<<<<< HEAD
 func (s *listCredentialsSuite) TestListCredentialsTabularInvalidCredential(c *gc.C) {
 	store := jujuclienttesting.WrapClientStore(s.store)
 	store.CredentialForCloudFunc = func(cloudName string) (*jujucloud.CloudCredential, error) {
@@ -159,7 +158,8 @@
 			Message: `error loading credential for cloud mycloud: expected error`,
 		},
 	})
-=======
+}
+
 func (s *listCredentialsSuite) TestListCredentialsTabularShowsNoSecrets(c *gc.C) {
 	ctx, err := cmdtesting.RunCommand(c, cloud.NewListCredentialsCommandForTest(s.store, s.personalCloudsFunc, s.cloudByNameFunc), "--show-secrets")
 	c.Assert(err, jc.ErrorIsNil)
@@ -172,7 +172,6 @@
 mycloud  me
 
 `[1:])
->>>>>>> 383e3b96
 }
 
 func (s *listCredentialsSuite) TestListCredentialsTabularMissingCloud(c *gc.C) {
