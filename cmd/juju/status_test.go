--- conflicted
+++ resolved
@@ -48,29 +48,17 @@
 
 var statusTests = []struct {
 	title   string
-<<<<<<< HEAD
 	prepare func(*state.State, *juju.Conn, *C)
-	output  map[string]string
-=======
-	prepare func(*state.State, *C)
 	output  map[string]interface{}
->>>>>>> 2933a251
 }{
 	{
 		// unlikely, as you can't run juju status in real life without 
 		// machine/0 bootstrapped.
 		"empty state",
-<<<<<<< HEAD
 		func(*state.State, *juju.Conn, *C) {},
-		map[string]string{
-			"yaml": "machines: {}\nservices: {}\n\n",
-			"json": `{"machines":{},"services":{}}`,
-=======
-		func(*state.State, *C) {},
 		map[string]interface{}{
 			"machines": make(map[string]interface{}),
 			"services": make(map[string]interface{}),
->>>>>>> 2933a251
 		},
 	},
 	{
@@ -81,12 +69,14 @@
 			c.Assert(err, IsNil)
 			c.Assert(m.Id(), Equals, 0)
 		},
-		map[string]string{
+		map[string]interface{}{
 			// note: the key of the machines map is a string
-			"yaml": `machines: 
-  "0": {instance-id: pending}
-services: {}`,
-			"json": `{"machines":{"0": {"instance-id":"pending"}},"services":{}}`,
+			"machines": map[string]interface{}{
+				"0": map[string]interface{}{
+					"instance-id": "pending",
+				},
+			},
+			"services": make(map[string]interface{}),
 		},
 	},
 	{
@@ -100,24 +90,23 @@
 			err = m.SetInstanceId(inst.Id())
 			c.Assert(err, IsNil)
 		},
-		map[string]string{
-			"yaml": `machines: 
-  "0": {dns-name: palermo-0.dns, instance-id: palermo-0}
-services: {}`,
-			"json": `{"machines":{"0": {"dns-name":"palermo-0.dns", "instance-id":"palermo-0"}},"services":{}}`,
+		map[string]interface{}{
+			// note: the key of the machines map is a string
+			"machines": map[string]interface{}{
+				"0": map[string]interface{}{
+					"dns-name":    "palermo-0.dns",
+					"instance-id": "palermo-0",
+				},
+			},
+			"services": make(map[string]interface{}),
 		},
 	},
 }
 
 func (s *StatusSuite) testStatus(format string, marshal func(v interface{}) ([]byte, error), unmarshal func(data []byte, v interface{}) error, c *C) {
 	for _, t := range statusTests {
-<<<<<<< HEAD
 		c.Logf("testing %s: %s", format, t.title)
 		t.prepare(s.st, s.conn, c)
-=======
-		c.Logf("testing %T: %s", format, t.title)
-		t.prepare(s.st, c)
->>>>>>> 2933a251
 		ctx := &cmd.Context{c.MkDir(), &bytes.Buffer{}, &bytes.Buffer{}}
 		code := cmd.Main(&StatusCommand{}, ctx, []string{"--format", format})
 		c.Check(code, Equals, 0)
