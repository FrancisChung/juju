// Copyright 2012, 2013 Canonical Ltd.
// Licensed under the AGPLv3, see LICENCE file for details.

package service

import (
	"fmt"
	"net/http"
	"os"
	"strings"

	"github.com/juju/cmd"
	"github.com/juju/errors"
	"github.com/juju/names"
	"gopkg.in/juju/charm.v6-unstable"
	charmresource "gopkg.in/juju/charm.v6-unstable/resource"
	"gopkg.in/juju/charmrepo.v2-unstable"
	"launchpad.net/gnuflag"

	"github.com/juju/juju/api"
	apiannotations "github.com/juju/juju/api/annotations"
	apiservice "github.com/juju/juju/api/service"
	"github.com/juju/juju/cmd/juju/block"
	"github.com/juju/juju/cmd/modelcmd"
	"github.com/juju/juju/constraints"
	"github.com/juju/juju/environs/config"
	"github.com/juju/juju/instance"
	"github.com/juju/juju/juju/osenv"
	"github.com/juju/juju/resource/resourceadapters"
	"github.com/juju/juju/storage"
)

var planURL = "https://api.jujucharms.com/omnibus/v2"

// NewDeployCommand returns a command to deploy services.
func NewDeployCommand() cmd.Command {
	return modelcmd.Wrap(&DeployCommand{
		Steps: []DeployStep{
			&RegisterMeteredCharm{
				RegisterURL: planURL + "/plan/authorize",
				QueryURL:    planURL + "/charm",
			},
		}})
}

type DeployCommand struct {
	modelcmd.ModelCommandBase
	UnitCommandBase
	// CharmOrBundle is either a charm URL, a path where a charm can be found,
	// or a bundle name.
	CharmOrBundle string
	Series        string

	// Force is used to allow a charm to be deployed onto a machine
	// running an unsupported series.
	Force bool

	ServiceName  string
	Config       cmd.FileVar
	Constraints  constraints.Value
	Networks     string // TODO(dimitern): Drop this in a follow-up and fix docs.
	BumpRevision bool   // Remove this once the 1.16 support is dropped.
	RepoPath     string // defaults to JUJU_REPOSITORY
	BindToSpaces string

	// TODO(axw) move this to UnitCommandBase once we support --storage
	// on add-unit too.
	//
	// Storage is a map of storage constraints, keyed on the storage name
	// defined in charm storage metadata.
	Storage map[string]storage.Constraints

	// BundleStorage maps service names to maps of storage constraints keyed on
	// the storage name defined in that service's charm storage metadata.
	BundleStorage map[string]map[string]storage.Constraints

	// Resources is a map of resource name to filename to be uploaded on deploy.
	Resources map[string]string

	Bindings map[string]string
	Steps    []DeployStep

	flagSet *gnuflag.FlagSet
}

const deployDoc = `
<charm or bundle> can be a charm/bundle URL, or an unambiguously condensed
form of it; assuming a current series of "trusty", the following forms will be
accepted:

For cs:trusty/mysql
  mysql
  trusty/mysql

For cs:~user/trusty/mysql
  cs:~user/mysql

For cs:bundle/mediawiki-single
  mediawiki-single
  bundle/mediawiki-single

The current series for charms is determined first by the default-series model
setting, followed by the preferred series for the charm in the charm store.

In these cases, a versioned charm URL will be expanded as expected (for example,
mysql-33 becomes cs:precise/mysql-33).

Charms may also be deployed from a user specified path. In this case, the
path to the charm is specified along with an optional series.

   juju deploy /path/to/charm --series trusty

If series is not specified, the charm's default series is used. The default series
for a charm is the first one specified in the charm metadata. If the specified series
is not supported by the charm, this results in an error, unless --force is used.

   juju deploy /path/to/charm --series wily --force

Deploying using a local repository is supported but deprecated.
In this case, when the default-series is not specified in the
model, one must specify the series. For example:
  local:precise/mysql

Local bundles can be specified either with a local:bundle/<name> URL, which is
interpreted relative to $JUJU_REPOSITORY, or with a direct path to a
bundle.yaml file. For example, to deploy the bundle in
$JUJU_REPOSITORY/bundle/openstack:

  juju deploy local:bundle/openstack

To deploy this using a direct path:

  juju deploy $JUJU_REPOSITORY/bundle/openstack/bundle.yaml

<service name>, if omitted, will be derived from <charm name>.

Constraints can be specified when using deploy by specifying the --constraints
flag.  When used with deploy, service-specific constraints are set so that later
machines provisioned with add-unit will use the same constraints (unless changed
by set-constraints).

Resources may be uploaded at deploy time by specifying the --resource flag.
Following the resource flag should be name=filepath pair.  This flag may be
repeated more than once to upload more than one resource.

  juju deploy foo --resource bar=/some/file.tgz --resource baz=./docs/cfg.xml

Where bar and baz are resources named in the metadata for the foo charm.

Charms can be deployed to a specific machine using the --to argument.
If the destination is an LXC container the default is to use lxc-clone
to create the container where possible. For Ubuntu deployments, lxc-clone
is supported for the trusty OS series and later. A 'template' container is
created with the name
  juju-<series>-template
where <series> is the OS series, for example 'juju-trusty-template'.

You can override the use of clone by changing the provider configuration:
  lxc-clone: false

In more complex scenarios, Juju's network spaces are used to partition the cloud
networking layer into sets of subnets. Instances hosting units inside the
same space can communicate with each other without any firewalls. Traffic
crossing space boundaries could be subject to firewall and access restrictions.
Using spaces as deployment targets, rather than their individual subnets allows
Juju to perform automatic distribution of units across availability zones to
support high availability for services. Spaces help isolate services and their
units, both for security purposes and to manage both traffic segregation and
congestion.

When deploying a service or adding machines, the "spaces" constraint can be
used to define a comma-delimited list of required and forbidden spaces
(the latter prefixed with "^", similar to the "tags" constraint).

If you have the main container directory mounted on a btrfs partition,
then the clone will be using btrfs snapshots to create the containers.
This means that clones use up much less disk space.  If you do not have btrfs,
lxc will attempt to use aufs (an overlay type filesystem). You can
explicitly ask Juju to create full containers and not overlays by specifying
the following in the provider configuration:
  lxc-clone-aufs: false

Examples:
   juju deploy mysql --to 23       (deploy to machine 23)
   juju deploy mysql --to 24/lxc/3 (deploy to lxc container 3 on host machine 24)
   juju deploy mysql --to lxc:25   (deploy to a new lxc container on host machine 25)

   juju deploy mysql -n 5 --constraints mem=8G
   (deploy 5 instances of mysql with at least 8 GB of RAM each)

   juju deploy haproxy -n 2 --constraints spaces=dmz,^cms,^database
   (deploy 2 instances of haproxy on cloud instances being part of the dmz
    space but not of the cmd and the database space)

See Also:
   juju help spaces
   juju help constraints
   juju help set-constraints
   juju help get-constraints
`

// DeployStep is an action that needs to be taken during charm deployment.
type DeployStep interface {
	// Set flags necessary for the deploy step.
	SetFlags(*gnuflag.FlagSet)
	// RunPre runs before the call is made to add the charm to the environment.
	RunPre(api.Connection, *http.Client, *cmd.Context, DeploymentInfo) error
	// RunPost runs after the call is made to add the charm to the environment.
	// The error parameter is used to notify the step of a previously occurred error.
	RunPost(api.Connection, *http.Client, *cmd.Context, DeploymentInfo, error) error
}

// DeploymentInfo is used to maintain all deployment information for
// deployment steps.
type DeploymentInfo struct {
	CharmURL    *charm.URL
	ServiceName string
	ModelUUID   string
}

func (c *DeployCommand) Info() *cmd.Info {
	return &cmd.Info{
		Name:    "deploy",
		Args:    "<charm or bundle> [<service name>]",
		Purpose: "deploy a new service or bundle",
		Doc:     deployDoc,
	}
}

var (
	// charmOnlyFlags and bundleOnlyFlags are used to validate flags based on
	// whether we are deploying a charm or a bundle.
	charmOnlyFlags  = []string{"bind", "config", "constraints", "force", "n", "networks", "num-units", "series", "to", "u", "upgrade", "resource"}
	bundleOnlyFlags = []string{}
)

func (c *DeployCommand) SetFlags(f *gnuflag.FlagSet) {
	// Keep above charmOnlyFlags and bundleOnlyFlags lists updated when adding
	// new flags.
	c.UnitCommandBase.SetFlags(f)
	f.IntVar(&c.NumUnits, "n", 1, "number of service units to deploy for principal charms")
	f.BoolVar(&c.BumpRevision, "u", false, "increment local charm directory revision (DEPRECATED)")
	f.BoolVar(&c.BumpRevision, "upgrade", false, "")
	f.Var(&c.Config, "config", "path to yaml-formatted service config")
	f.Var(constraints.ConstraintsValue{Target: &c.Constraints}, "constraints", "set service constraints")
	f.StringVar(&c.Networks, "networks", "", "deprecated and ignored: use space constraints instead.")
	f.StringVar(&c.RepoPath, "repository", os.Getenv(osenv.JujuRepositoryEnvKey), "local charm repository")
	f.StringVar(&c.Series, "series", "", "the series on which to deploy")
	f.BoolVar(&c.Force, "force", false, "allow a charm to be deployed to a machine running an unsupported series")
	f.Var(storageFlag{&c.Storage, &c.BundleStorage}, "storage", "charm storage constraints")
	f.Var(stringMap{&c.Resources}, "resource", "resource to be uploaded to the controller")
	f.StringVar(&c.BindToSpaces, "bind", "", "Configure service endpoint bindings to spaces")

	for _, step := range c.Steps {
		step.SetFlags(f)
	}
	c.flagSet = f
}

func (c *DeployCommand) Init(args []string) error {
	if c.Force && c.Series == "" && c.PlacementSpec == "" {
		return errors.New("--force is only used with --series")
	}
	switch len(args) {
	case 2:
		if !names.IsValidService(args[1]) {
			return fmt.Errorf("invalid service name %q", args[1])
		}
		c.ServiceName = args[1]
		fallthrough
	case 1:
		c.CharmOrBundle = args[0]
	case 0:
		return errors.New("no charm or bundle specified")
	default:
		return cmd.CheckEmpty(args[2:])
	}
	err := c.parseBind()
	if err != nil {
		return err
	}
	return c.UnitCommandBase.Init(args)
}

func (c *DeployCommand) newServiceAPIClient() (*apiservice.Client, error) {
	root, err := c.NewAPIRoot()
	if err != nil {
		return nil, errors.Trace(err)
	}
	return apiservice.NewClient(root), nil
}

func (c *DeployCommand) newAnnotationsAPIClient() (*apiannotations.Client, error) {
	root, err := c.NewAPIRoot()
	if err != nil {
		return nil, errors.Trace(err)
	}
	return apiannotations.NewClient(root), nil
}

type ModelConfigGetter interface {
	ModelGet() (map[string]interface{}, error)
}

var getClientConfig = func(client ModelConfigGetter) (*config.Config, error) {
	// Separated into a variable for easy overrides
	attrs, err := client.ModelGet()
	if err != nil {
		return nil, err
	}

	return config.New(config.NoDefaults, attrs)
}

func (c *DeployCommand) deployCharmOrBundle(ctx *cmd.Context, client *api.Client) error {
	deployer := serviceDeployer{ctx, c.newServiceAPIClient, c.newAnnotationsAPIClient}

	// We may have been given a local bundle file.
	bundlePath := c.CharmOrBundle
	bundleData, err := charmrepo.ReadBundleFile(bundlePath)
	if err != nil {
		// We may have been given a local bundle archive or exploded directory.
		if bundle, burl, pathErr := charmrepo.NewBundleAtPath(bundlePath); err == nil {
			bundleData = bundle.Data()
			bundlePath = burl.String()
			err = pathErr
		}
	}
	// If not a bundle then maybe a local charm.
	if err != nil {
		// Charm may have been supplied via a path reference.
		ch, curl, charmErr := charmrepo.NewCharmAtPathForceSeries(c.CharmOrBundle, c.Series, c.Force)
		if charmErr == nil {
			if curl, charmErr = client.AddLocalCharm(curl, ch); charmErr != nil {
				return charmErr
			}
			return c.deployCharm(curl, curl.Series, ctx, client, &deployer)
		}
		// We check for several types of known error which indicate
		// that the supplied reference was indeed a path but there was
		// an issue reading the charm located there.
		if charm.IsMissingSeriesError(charmErr) {
			return charmErr
		}
		if charm.IsUnsupportedSeriesError(charmErr) {
			return errors.Errorf("%v. Use --force to deploy the charm anyway.", charmErr)
		}
		err = charmErr
	}
	if _, ok := err.(*charmrepo.NotFoundError); ok {
		return errors.Errorf("no charm or bundle found at %q", c.CharmOrBundle)
	}
	// If we get a "not exists" error then we attempt to interpret the supplied
	// charm or bundle reference as a URL below, otherwise we return the error.
	if err != nil && err != os.ErrNotExist {
		return err
	}

	repoPath := ctx.AbsPath(c.RepoPath)
	conf, err := getClientConfig(client)
	if err != nil {
		return err
	}

	httpClient, err := c.HTTPClient()
	if err != nil {
		return errors.Trace(err)
	}
	csClient := newCharmStoreClient(httpClient)

	var charmOrBundleURL *charm.URL
	var repo charmrepo.Interface
	var supportedSeries []string
	// If we don't already have a bundle loaded, we try the charm store for a charm or bundle.
	if bundleData == nil {
		// Charm or bundle has been supplied as a URL so we resolve and deploy using the store.
		charmOrBundleURL, supportedSeries, repo, err = resolveCharmStoreEntityURL(resolveCharmStoreEntityParams{
			urlStr:          c.CharmOrBundle,
			requestedSeries: c.Series,
			forceSeries:     c.Force,
			csParams:        csClient.params,
			repoPath:        repoPath,
			conf:            conf,
		})
		if charm.IsUnsupportedSeriesError(err) {
			return errors.Errorf("%v. Use --force to deploy the charm anyway.", err)
		}
		if err != nil {
			return errors.Trace(err)
		}
		if charmOrBundleURL.Series == "bundle" {
			// Load the bundle entity.
			bundle, err := repo.GetBundle(charmOrBundleURL)
			if err != nil {
				return errors.Trace(err)
			}
			bundleData = bundle.Data()
			bundlePath = charmOrBundleURL.String()
		}
	}
	// Handle a bundle.
	if bundleData != nil {
		if flags := getFlags(c.flagSet, charmOnlyFlags); len(flags) > 0 {
			return errors.Errorf("Flags provided but not supported when deploying a bundle: %s.", strings.Join(flags, ", "))
		}
		if err := deployBundle(
			bundleData, client, &deployer, csClient,
			repoPath, conf, ctx, c.BundleStorage,
		); err != nil {
			return errors.Trace(err)
		}
		ctx.Infof("deployment of bundle %q completed", bundlePath)
		return nil
	}
	// Handle a charm.
	if flags := getFlags(c.flagSet, bundleOnlyFlags); len(flags) > 0 {
		return errors.Errorf("Flags provided but not supported when deploying a charm: %s.", strings.Join(flags, ", "))
	}
	// Get the series to use.
	series, message, err := charmSeries(c.Series, charmOrBundleURL.Series, supportedSeries, c.Force, conf)
	if charm.IsUnsupportedSeriesError(err) {
		return errors.Errorf("%v. Use --force to deploy the charm anyway.", err)
	}
	// Store the charm in state.
	curl, err := addCharmFromURL(client, charmOrBundleURL, repo, csClient)
	if err != nil {
		if err1, ok := errors.Cause(err).(*termsRequiredError); ok {
			terms := strings.Join(err1.Terms, " ")
			return errors.Errorf(`Declined: please agree to the following terms %s. Try: "juju agree %s"`, terms, terms)
		}
		return errors.Annotatef(err, "storing charm for URL %q", charmOrBundleURL)
	}
	ctx.Infof("Added charm %q to the model.", curl)
	ctx.Infof("Deploying charm %q %v.", curl, fmt.Sprintf(message, series))
	return c.deployCharm(curl, series, ctx, client, &deployer)
}

const (
	msgUserRequestedSeries = "with the user specified series %q"
	msgSingleCharmSeries   = "with the charm series %q"
	msgDefaultCharmSeries  = "with the default charm metadata series %q"
	msgDefaultModelSeries  = "with the configured model default series %q"
	msgLatestLTSSeries     = "with the latest LTS series %q"
)

// charmSeries determine what series to use with a charm.
// Order of preference is:
// - user requested when deploying
// - default from charm metadata supported series
// - model default
// - charm store default
func charmSeries(
	requestedSeries, seriesFromCharm string,
	supportedSeries []string,
	force bool,
	conf *config.Config,
) (string, string, error) {
	// User has requested a series and we have a new charm with series in metadata.
	if requestedSeries != "" && seriesFromCharm == "" {
		if !force && !isSeriesSupported(requestedSeries, supportedSeries) {
			return "", "", charm.NewUnsupportedSeriesError(requestedSeries, supportedSeries)
		}
		return requestedSeries, msgUserRequestedSeries, nil
	}

	// User has requested a series and it's an old charm for a single series.
	if seriesFromCharm != "" {
		if !force && requestedSeries != "" && requestedSeries != seriesFromCharm {
			return "", "", charm.NewUnsupportedSeriesError(requestedSeries, []string{seriesFromCharm})
		}
		if requestedSeries != "" {
			return requestedSeries, msgUserRequestedSeries, nil
		}
		return seriesFromCharm, msgSingleCharmSeries, nil
	}

	// Use charm default.
	if len(supportedSeries) > 0 {
		return supportedSeries[0], msgDefaultCharmSeries, nil
	}

	// Use model default supported series.
	if defaultSeries, ok := conf.DefaultSeries(); ok {
		if !force && !isSeriesSupported(defaultSeries, supportedSeries) {
			return "", "", charm.NewUnsupportedSeriesError(defaultSeries, supportedSeries)
		}
		return defaultSeries, msgDefaultModelSeries, nil
	}

	// Use latest LTS.
	latestLtsSeries := config.LatestLtsSeries()
	if !force && !isSeriesSupported(latestLtsSeries, supportedSeries) {
		return "", "", charm.NewUnsupportedSeriesError(latestLtsSeries, supportedSeries)
	}
	return latestLtsSeries, msgLatestLTSSeries, nil
}

func (c *DeployCommand) deployCharm(
	curl *charm.URL, series string, ctx *cmd.Context,
	client *api.Client, deployer *serviceDeployer,
) (rErr error) {
	if c.BumpRevision {
		ctx.Infof("--upgrade (or -u) is deprecated and ignored; charms are always deployed with a unique revision.")
	}

	charmInfo, err := client.CharmInfo(curl.String())
	if err != nil {
		return err
	}

	numUnits := c.NumUnits
	if charmInfo.Meta.Subordinate {
		if !constraints.IsEmpty(&c.Constraints) {
			return errors.New("cannot use --constraints with subordinate service")
		}
		if numUnits == 1 && c.PlacementSpec == "" {
			numUnits = 0
		} else {
			return errors.New("cannot use --num-units or --to with subordinate service")
		}
	}
	serviceName := c.ServiceName
	if serviceName == "" {
		serviceName = charmInfo.Meta.Name
	}

	var configYAML []byte
	if c.Config.Path != "" {
		configYAML, err = c.Config.Read(ctx)
		if err != nil {
			return err
		}
	}

	state, err := c.NewAPIRoot()
	if err != nil {
		return errors.Trace(err)
	}
	httpClient, err := c.HTTPClient()
	if err != nil {
		return errors.Trace(err)
	}

	deployInfo := DeploymentInfo{
		CharmURL:    curl,
		ServiceName: serviceName,
		ModelUUID:   client.ModelUUID(),
	}

	for _, step := range c.Steps {
		err = step.RunPre(state, httpClient, ctx, deployInfo)
		if err != nil {
			return err
		}
	}

	defer func() {
		for _, step := range c.Steps {
			err = step.RunPost(state, httpClient, ctx, deployInfo, rErr)
			if err != nil {
				rErr = err
			}
		}
	}()

<<<<<<< HEAD
	ids, err := handleResources(c, c.Resources, serviceName, charmInfo.Meta.Resources)
=======
	if len(charmInfo.Meta.Terms) > 0 {
		ctx.Infof("Deployment under prior agreement to terms: %s",
			strings.Join(charmInfo.Meta.Terms, " "))
	}

	ids, err := c.handleResources(serviceName, charmInfo.Meta.Resources)
>>>>>>> 27e271c5
	if err != nil {
		return errors.Trace(err)
	}

	params := serviceDeployParams{
		charmURL:      curl.String(),
		serviceName:   serviceName,
		series:        series,
		numUnits:      numUnits,
		configYAML:    string(configYAML),
		constraints:   c.Constraints,
		placement:     c.Placement,
		networks:      c.Networks,
		storage:       c.Storage,
		spaceBindings: c.Bindings,
		resources:     ids,
	}
	if err := deployer.serviceDeploy(params); err != nil {
		return err
	}

	state, err = c.NewAPIRoot()
	if err != nil {
		return errors.Trace(err)
	}
	httpClient, err = c.HTTPClient()
	if err != nil {
		return errors.Trace(err)
	}

	return err
}

type APICmd interface {
	NewAPIRoot() (api.Connection, error)
}

func handleResources(c APICmd, resources map[string]string, serviceName string, metaResources map[string]charmresource.Meta) (map[string]string, error) {
	if len(resources) == 0 && len(metaResources) == 0 {
		return nil, nil
	}

	api, err := c.NewAPIRoot()
	if err != nil {
		return nil, errors.Trace(err)
	}

	ids, err := resourceadapters.DeployResources(serviceName, resources, metaResources, api)
	if err != nil {
		return nil, errors.Trace(err)
	}

	return ids, nil
}

const parseBindErrorPrefix = "--bind must be in the form '[<default-space>] [<relation-name>=<space>] [<relation2-name>=<space2>] ...]'. "

// parseBind parses the --bind option. Valid forms are:
// * relation-name=space-name
// * space-name
// * The above in a space separated list to specify multiple bindings,
//   e.g. "rel1=space1 rel2=space2 space3"
func (c *DeployCommand) parseBind() error {
	bindings := make(map[string]string)
	if c.BindToSpaces == "" {
		return nil
	}

	for _, s := range strings.Split(c.BindToSpaces, " ") {
		s = strings.TrimSpace(s)
		if s == "" {
			continue
		}

		v := strings.Split(s, "=")
		var endpoint, space string
		switch len(v) {
		case 1:
			endpoint = ""
			space = v[0]
		case 2:
			if v[0] == "" {
				return errors.New(parseBindErrorPrefix + "Found = without relation name. Use a lone space name to set the default.")
			}
			endpoint = v[0]
			space = v[1]
		default:
			return errors.New(parseBindErrorPrefix + "Found multiple = in binding. Did you forget to space-separate the binding list?")
		}

		if !names.IsValidSpace(space) {
			return errors.New(parseBindErrorPrefix + "Space name invalid.")
		}
		bindings[endpoint] = space
	}
	c.Bindings = bindings
	return nil
}

type serviceDeployParams struct {
	charmURL      string
	serviceName   string
	series        string
	numUnits      int
	configYAML    string
	constraints   constraints.Value
	placement     []*instance.Placement
	networks      string
	storage       map[string]storage.Constraints
	spaceBindings map[string]string
	resources     map[string]string
}

type serviceDeployer struct {
	ctx                     *cmd.Context
	newServiceAPIClient     func() (*apiservice.Client, error)
	newAnnotationsAPIClient func() (*apiannotations.Client, error)
}

func (c *serviceDeployer) serviceDeploy(args serviceDeployParams) error {
	if len(args.networks) > 0 {
		c.ctx.Infof(
			"use of --networks is deprecated and is ignored. " +
				"Please use spaces to manage placement within networks",
		)
	}
	serviceClient, err := c.newServiceAPIClient()
	if err != nil {
		return err
	}
	defer serviceClient.Close()
	for i, p := range args.placement {
		if p.Scope == "model-uuid" {
			p.Scope = serviceClient.ModelUUID()
		}
		args.placement[i] = p
	}

	clientArgs := apiservice.DeployArgs{
		args.charmURL,
		args.serviceName,
		args.series,
		args.numUnits,
		args.configYAML,
		args.constraints,
		args.placement,
		[]string{},
		args.storage,
		args.spaceBindings,
		args.resources,
	}

	return serviceClient.Deploy(clientArgs)
}

func (c *DeployCommand) Run(ctx *cmd.Context) error {
	client, err := c.NewAPIClient()
	if err != nil {
		return err
	}
	defer client.Close()

	err = c.deployCharmOrBundle(ctx, client)
	return block.ProcessBlockedError(err, block.BlockChange)
}

type metricCredentialsAPI interface {
	SetMetricCredentials(string, []byte) error
	Close() error
}

type metricsCredentialsAPIImpl struct {
	api   *apiservice.Client
	state api.Connection
}

// SetMetricCredentials sets the credentials on the service.
func (s *metricsCredentialsAPIImpl) SetMetricCredentials(serviceName string, data []byte) error {
	return s.api.SetMetricCredentials(serviceName, data)
}

// Close closes the api connection
func (s *metricsCredentialsAPIImpl) Close() error {
	err := s.state.Close()
	if err != nil {
		return errors.Trace(err)
	}
	return nil
}

var getMetricCredentialsAPI = func(state api.Connection) (metricCredentialsAPI, error) {
	return &metricsCredentialsAPIImpl{api: apiservice.NewClient(state), state: state}, nil
}

// getFlags returns the flags with the given names. Only flags that are set and
// whose name is included in flagNames are included.
func getFlags(flagSet *gnuflag.FlagSet, flagNames []string) []string {
	flags := make([]string, 0, flagSet.NFlag())
	flagSet.Visit(func(flag *gnuflag.Flag) {
		for _, name := range flagNames {
			if flag.Name == name {
				flags = append(flags, flagWithMinus(name))
			}
		}
	})
	return flags
}

func flagWithMinus(name string) string {
	if len(name) > 1 {
		return "--" + name
	}
	return "-" + name
}<|MERGE_RESOLUTION|>--- conflicted
+++ resolved
@@ -563,16 +563,12 @@
 		}
 	}()
 
-<<<<<<< HEAD
-	ids, err := handleResources(c, c.Resources, serviceName, charmInfo.Meta.Resources)
-=======
 	if len(charmInfo.Meta.Terms) > 0 {
 		ctx.Infof("Deployment under prior agreement to terms: %s",
 			strings.Join(charmInfo.Meta.Terms, " "))
 	}
 
-	ids, err := c.handleResources(serviceName, charmInfo.Meta.Resources)
->>>>>>> 27e271c5
+	ids, err := handleResources(c, c.Resources, serviceName, charmInfo.Meta.Resources)
 	if err != nil {
 		return errors.Trace(err)
 	}
