--- conflicted
+++ resolved
@@ -105,14 +105,6 @@
 		code:    0,
 		out:     deployHelpText(),
 	}, {
-<<<<<<< HEAD
-		summary: "juju help set-config shows the default help without global options",
-		args:    []string{"help", "set-config"},
-		code:    0,
-		out:     setHelpText(),
-	}, {
-=======
->>>>>>> 1cd7ac8c
 		summary: "juju --help set-config shows the same help as 'help set-config'",
 		args:    []string{"--help", "set-config"},
 		code:    0,
@@ -220,23 +212,15 @@
 	"bootstrap",
 	"cached-images",
 	"change-user-password",
-<<<<<<< HEAD
-	"create-backup",
-=======
 	"collect-metrics",
 	"create-backup",
 	"create-budget",
->>>>>>> 1cd7ac8c
 	"create-model",
 	"debug-hooks",
 	"debug-log",
 	"debug-metrics",
 	"deploy",
 	"destroy-controller",
-<<<<<<< HEAD
-	"destroy-machine",
-=======
->>>>>>> 1cd7ac8c
 	"destroy-model",
 	"destroy-relation",
 	"destroy-service",
@@ -247,10 +231,7 @@
 	"expose",
 	"generate-config", // alias for init
 	"get-config",
-<<<<<<< HEAD
-=======
 	"get-configs",
->>>>>>> 1cd7ac8c
 	"get-constraints",
 	"get-model-config",
 	"get-model-constraints",
@@ -265,10 +246,6 @@
 	"list-all-blocks",
 	"list-budgets",
 	"list-controllers",
-<<<<<<< HEAD
-	"list-models",
-	"list-shares",
-=======
 	"list-machine",
 	"list-machines",
 	"list-models",
@@ -276,7 +253,6 @@
 	"list-shares",
 	"list-ssh-key",
 	"list-ssh-keys",
->>>>>>> 1cd7ac8c
 	"list-spaces",
 	"list-storage",
 	"list-users",
@@ -298,16 +274,6 @@
 	"run",
 	"run-action",
 	"scp",
-<<<<<<< HEAD
-	"service",
-	"set-config",
-	"set-constraints",
-	"set-model-config",
-	"set-model-constraints",
-	"share-model",
-	"show-action-output",
-	"show-action-status",
-=======
 	"set-budget",
 	"set-config",
 	"set-configs",
@@ -324,7 +290,6 @@
 	"show-budget",
 	"show-machine",
 	"show-machines",
->>>>>>> 1cd7ac8c
 	"show-status",
 	"show-storage",
 	"show-user",
@@ -336,18 +301,10 @@
 	"subnet",
 	"switch",
 	"sync-tools",
-<<<<<<< HEAD
-	"terminate-machine", // alias for destroy-machine
-	"use-model",
-	"unblock",
-	"unexpose",
-	"unset",
-=======
 	"use-model",
 	"unblock",
 	"unexpose",
 	"update-allocation",
->>>>>>> 1cd7ac8c
 	"unset-model-config",
 	"unshare-model",
 	"upgrade-charm",
