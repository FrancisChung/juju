// Copyright 2012, 2013 Canonical Ltd.
// Licensed under the AGPLv3, see LICENCE file for details.

package application

import (
	"archive/zip"
	"io/ioutil"
	"os"
	"path/filepath"
	"sort"
	"strconv"
	"strings"

	"github.com/juju/cmd"
	"github.com/juju/collections/set"
	"github.com/juju/errors"
	"github.com/juju/gnuflag"
	"github.com/juju/os/series"
	"github.com/juju/romulus"
	"gopkg.in/juju/charm.v6"
	"gopkg.in/juju/charm.v6/resource"
	"gopkg.in/juju/charmrepo.v3"
	"gopkg.in/juju/charmrepo.v3/csclient/params"
	csparams "gopkg.in/juju/charmrepo.v3/csclient/params"
	"gopkg.in/juju/names.v2"
	"gopkg.in/macaroon-bakery.v2-unstable/httpbakery"
	"gopkg.in/macaroon.v2-unstable"
	"gopkg.in/yaml.v2"

	"github.com/juju/juju/api"
	"github.com/juju/juju/api/annotations"
	"github.com/juju/juju/api/application"
	"github.com/juju/juju/api/applicationoffers"
	apicharms "github.com/juju/juju/api/charms"
	"github.com/juju/juju/api/controller"
	"github.com/juju/juju/api/modelconfig"
	app "github.com/juju/juju/apiserver/facades/client/application"
	apiparams "github.com/juju/juju/apiserver/params"
	"github.com/juju/juju/charmstore"
	jujucmd "github.com/juju/juju/cmd"
	"github.com/juju/juju/cmd/juju/block"
	"github.com/juju/juju/cmd/juju/common"
	"github.com/juju/juju/cmd/modelcmd"
	"github.com/juju/juju/core/constraints"
	"github.com/juju/juju/core/crossmodel"
	"github.com/juju/juju/core/devices"
	"github.com/juju/juju/core/instance"
	"github.com/juju/juju/core/model"
	"github.com/juju/juju/environs/config"
	"github.com/juju/juju/resource/resourceadapters"
	"github.com/juju/juju/storage"
)

type CharmAdder interface {
	AddLocalCharm(*charm.URL, charm.Charm, bool) (*charm.URL, error)
	AddCharm(*charm.URL, params.Channel, bool) error
	AddCharmWithAuthorization(*charm.URL, params.Channel, *macaroon.Macaroon, bool) error
	AuthorizeCharmstoreEntity(*charm.URL) (*macaroon.Macaroon, error)
}

type ApplicationAPI interface {
	AddMachines(machineParams []apiparams.AddMachineParams) ([]apiparams.AddMachinesResult, error)
	AddRelation(endpoints, viaCIDRs []string) (*apiparams.AddRelationResults, error)
	AddUnits(application.AddUnitsParams) ([]string, error)
	Expose(application string) error
	GetAnnotations(tags []string) ([]apiparams.AnnotationsGetResult, error)
	GetConfig(branchName string, appNames ...string) ([]map[string]interface{}, error)
	GetConstraints(appNames ...string) ([]constraints.Value, error)
	SetAnnotation(annotations map[string]map[string]string) ([]apiparams.ErrorResult, error)
	SetCharm(string, application.SetCharmConfig) error
	SetConstraints(application string, constraints constraints.Value) error
	Update(apiparams.ApplicationUpdate) error
	ScaleApplication(application.ScaleApplicationParams) (apiparams.ScaleApplicationResult, error)
	Consume(arg crossmodel.ConsumeApplicationArgs) (string, error)
}

type ModelAPI interface {
	ModelUUID() (string, bool)
	ModelGet() (map[string]interface{}, error)
	Sequences() (map[string]int, error)
}

// MeteredDeployAPI represents the methods of the API the deploy
// command needs for metered charms.
type MeteredDeployAPI interface {
	IsMetered(charmURL string) (bool, error)
	SetMetricCredentials(application string, credentials []byte) error
}

// CharmDeployAPI represents the methods of the API the deploy
// command needs for charms.
type CharmDeployAPI interface {
	CharmInfo(string) (*apicharms.CharmInfo, error)
}

// OfferAPI represents the methods of the API the deploy command needs
// for creating offers.
type OfferAPI interface {
	Offer(modelUUID, application string, endpoints []string, offerName, descr string) ([]apiparams.ErrorResult, error)
	GrantOffer(user, access string, offerURLs ...string) error
}

type ConsumeDetails interface {
	GetConsumeDetails(url string) (apiparams.ConsumeOfferDetails, error)
	Close() error
}

var supportedJujuSeries = func() []string {
	// We support all of the juju series AND all the ESM supported series.
	// Juju is congruant with the Ubuntu release cycle for it's own series (not
	// including centos and windows), so that should be reflected here.
	//
	// For non-LTS releases; they'll appear in juju/os as default available, but
	// after reading the `/usr/share/distro-info/ubuntu.csv` on the Ubuntu distro
	// the non-LTS should disapear if they're not in the release window for that
	// series.
	supportedJujuSeries := set.NewStrings(series.SupportedJujuSeries()...)
	esmSupportedJujuSeries := set.NewStrings(series.ESMSupportedJujuSeries()...)
	return supportedJujuSeries.Union(esmSupportedJujuSeries).Values()
}

// DeployAPI represents the methods of the API the deploy
// command needs.
type DeployAPI interface {
	// TODO(katco): Pair DeployAPI down to only the methods required
	// by the deploy command.
	api.Connection
	CharmAdder
	MeteredDeployAPI
	CharmDeployAPI
	ApplicationAPI
	ModelAPI
	OfferAPI

	// ApplicationClient
	Deploy(application.DeployArgs) error
	Status(patterns []string) (*apiparams.FullStatus, error)

	ResolveWithChannel(*charm.URL) (*charm.URL, params.Channel, []string, error)

	GetBundle(*charm.URL) (charm.Bundle, error)

	WatchAll() (*api.AllWatcher, error)

	// PlanURL returns the configured URL prefix for the metering plan API.
	PlanURL() string
}

// The following structs exist purely because Go cannot create a
// struct with a field named the same as a method name. The DeployAPI
// needs to both embed a *<package>.Client and provide the
// api.Connection Client method.
//
// Once we pair down DeployAPI, this will not longer be a problem.

type apiClient struct {
	*api.Client
}

type charmsClient struct {
	*apicharms.Client
}

type applicationClient struct {
	*application.Client
}

type modelConfigClient struct {
	*modelconfig.Client
}

// charmrepoForDeploy is a stripped-down version of the
// gopkg.in/juju/charmrepo.v3 Interface interface. It is
// used by tests that embed a DeploySuiteBase.
type charmrepoForDeploy interface {
	Get(charmURL *charm.URL) (charm.Charm, error)
	GetBundle(bundleURL *charm.URL) (charm.Bundle, error)
	ResolveWithChannel(*charm.URL) (*charm.URL, params.Channel, []string, error)
}

type charmRepoClient struct {
	charmrepoForDeploy
}

// charmstoreForDeploy is a subset of the methods implemented
// by gopkg.in/juju/charmrepo.v3/csclient.Client. It is
// used by tests that embed a DeploySuiteBase.
type charmstoreForDeploy interface {
	Get(endpoint string, extra interface{}) error
	WithChannel(csparams.Channel) charmstoreForDeploy
}

type charmstoreClient struct {
	charmstoreForDeploy
}

type annotationsClient struct {
	*annotations.Client
}

type plansClient struct {
	planURL string
}

func (a *charmstoreClient) AuthorizeCharmstoreEntity(url *charm.URL) (*macaroon.Macaroon, error) {
	return authorizeCharmStoreEntity(a, url)
}

func (c *plansClient) PlanURL() string {
	return c.planURL
}

type offerClient struct {
	*applicationoffers.Client
}

type deployAPIAdapter struct {
	api.Connection
	*apiClient
	*charmsClient
	*applicationClient
	*modelConfigClient
	*charmRepoClient
	*charmstoreClient
	*annotationsClient
	*plansClient
	*offerClient
}

func (a *deployAPIAdapter) Client() *api.Client {
	return a.apiClient.Client
}

func (a *deployAPIAdapter) ModelUUID() (string, bool) {
	return a.apiClient.ModelUUID()
}

func (a *deployAPIAdapter) Deploy(args application.DeployArgs) error {
	for i, p := range args.Placement {
		if p.Scope == "model-uuid" {
			p.Scope = a.applicationClient.ModelUUID()
		}
		args.Placement[i] = p
	}

	return errors.Trace(a.applicationClient.Deploy(args))
}

func (a *deployAPIAdapter) Resolve(cfg *config.Config, url *charm.URL) (
	*charm.URL,
	params.Channel,
	[]string,
	error,
) {
	return resolveCharm(a.charmRepoClient.ResolveWithChannel, url)
}

func (a *deployAPIAdapter) Get(url *charm.URL) (charm.Charm, error) {
	return a.charmRepoClient.Get(url)
}

func (a *deployAPIAdapter) SetAnnotation(annotations map[string]map[string]string) ([]apiparams.ErrorResult, error) {
	return a.annotationsClient.Set(annotations)
}

func (a *deployAPIAdapter) GetAnnotations(tags []string) ([]apiparams.AnnotationsGetResult, error) {
	return a.annotationsClient.Get(tags)
}

// NewDeployCommand returns a command to deploy applications.
func NewDeployCommand() modelcmd.ModelCommand {
	steps := []DeployStep{
		&RegisterMeteredCharm{
			PlanURL:      romulus.DefaultAPIRoot,
			RegisterPath: "/plan/authorize",
			QueryPath:    "/charm",
		},
		&ValidateLXDProfileCharm{},
	}
	deployCmd := &DeployCommand{
		Steps: steps,
	}
	deployCmd.NewAPIRoot = func() (DeployAPI, error) {
		apiRoot, err := deployCmd.ModelCommandBase.NewAPIRoot()
		if err != nil {
			return nil, errors.Trace(err)
		}

		controllerAPIRoot, err := deployCmd.NewControllerAPIRoot()
		if err != nil {
			return nil, errors.Trace(err)
		}
		csURL, err := getCharmStoreAPIURL(controllerAPIRoot)
		if err != nil {
			return nil, errors.Trace(err)
		}
		mURL, err := deployCmd.getMeteringAPIURL(controllerAPIRoot)
		if err != nil {
			return nil, errors.Trace(err)
		}
		bakeryClient, err := deployCmd.BakeryClient()
		if err != nil {
			return nil, errors.Trace(err)
		}
		cstoreClient := newCharmStoreClient(bakeryClient, csURL).WithChannel(deployCmd.Channel)

		return &deployAPIAdapter{
			Connection:        apiRoot,
			apiClient:         &apiClient{Client: apiRoot.Client()},
			charmsClient:      &charmsClient{Client: apicharms.NewClient(apiRoot)},
			applicationClient: &applicationClient{Client: application.NewClient(apiRoot)},
			modelConfigClient: &modelConfigClient{Client: modelconfig.NewClient(apiRoot)},
			charmstoreClient:  &charmstoreClient{&charmstoreClientShim{cstoreClient}},
			annotationsClient: &annotationsClient{Client: annotations.NewClient(apiRoot)},
			charmRepoClient:   &charmRepoClient{charmrepo.NewCharmStoreFromClient(cstoreClient)},
			plansClient:       &plansClient{planURL: mURL},
			offerClient:       &offerClient{Client: applicationoffers.NewClient(controllerAPIRoot)},
		}, nil
	}
	deployCmd.NewConsumeDetailsAPI = func(url *charm.OfferURL) (ConsumeDetails, error) {
		root, err := deployCmd.CommandBase.NewAPIRoot(deployCmd.ClientStore(), url.Source, "")
		if err != nil {
			return nil, errors.Trace(err)
		}
		return applicationoffers.NewClient(root), nil
	}

	return modelcmd.Wrap(deployCmd)
}

type DeployCommand struct {
	modelcmd.ModelCommandBase
	UnitCommandBase

	// CharmOrBundle is either a charm URL, a path where a charm can be found,
	// or a bundle name.
	CharmOrBundle string

	// BundleOverlay refers to config files that specify additional bundle
	// configuration to be merged with the main bundle.
	BundleOverlayFile []string

	// Channel holds the charmstore channel to use when obtaining
	// the charm to be deployed.
	Channel params.Channel

	// Series is the series of the charm to deploy.
	Series string

	// Force is used to allow a charm/bundle to be deployed onto a machine
	// running an unsupported series.
	Force bool

	// DryRun is used to specify that the bundle shouldn't actually be
	// deployed but just output the changes.
	DryRun bool

	ApplicationName string
	ConfigOptions   common.ConfigFlag
	ConstraintsStr  string
	Constraints     constraints.Value
	BindToSpaces    string

	// TODO(axw) move this to UnitCommandBase once we support --storage
	// on add-unit too.
	//
	// Storage is a map of storage constraints, keyed on the storage name
	// defined in charm storage metadata.
	Storage map[string]storage.Constraints

	// BundleStorage maps application names to maps of storage constraints keyed on
	// the storage name defined in that application's charm storage metadata.
	BundleStorage map[string]map[string]storage.Constraints

	// Devices is a mapping of device constraints, keyed on the device name
	// defined in charm devices metadata.
	Devices map[string]devices.Constraints

	// BundleDevices maps application names to maps of device constraints keyed on
	// the device name defined in that application's charm devices metadata.
	BundleDevices map[string]map[string]devices.Constraints

	// Resources is a map of resource name to filename to be uploaded on deploy.
	Resources map[string]string

	Bindings map[string]string
	Steps    []DeployStep

	// UseExisting machines when deploying the bundle.
	UseExisting bool
	// BundleMachines is a mapping for machines in the bundle to machines
	// in the model.
	BundleMachines map[string]string

	// NewAPIRoot stores a function which returns a new API root.
	NewAPIRoot func() (DeployAPI, error)

	// NewConsumeDetailsAPI stores a function which will return a new API
	// for consume details API using the url as the source.
	NewConsumeDetailsAPI func(url *charm.OfferURL) (ConsumeDetails, error)

	// When deploying a charm, Trust signifies that the charm should be
	// deployed with access to trusted credentials. That is, hooks run by
	// the charm can access cloud credentials and other trusted access
	// credentials. On the other hand, when deploying a bundle, Trust
	// signifies that each application from the bundle that requires access
	// to trusted credentials will be granted access.
	Trust bool

	machineMap string
	flagSet    *gnuflag.FlagSet

	unknownModel bool
}

const kubernetesSeriesName = "kubernetes"

const deployDoc = `
A charm can be referred to by its simple name and a series can optionally be
specified:

  juju deploy postgresql
  juju deploy bionic/postgresql
  juju deploy cs:postgresql
  juju deploy cs:bionic/postgresql
  juju deploy postgresql --series bionic

All the above deployments use remote charms found in the Charm Store (denoted
by 'cs') and therefore also make use of "charm URLs".

A versioned charm URL will be expanded as expected. For example, 'mysql-56'
becomes 'cs:bionic/mysql-56'.

A local charm may be deployed by giving the path to its directory:

  juju deploy /path/to/charm
  juju deploy /path/to/charm --series bionic

You will need to be explicit if there is an ambiguity between a local and a
remote charm:

  juju deploy ./pig
  juju deploy cs:pig

An error is emitted if the determined series is not supported by the charm. Use
the '--force' option to override this check:

  juju deploy charm --series bionic --force

A bundle can be expressed similarly to a charm, but not by series:

  juju deploy mediawiki-single
  juju deploy bundle/mediawiki-single
  juju deploy cs:bundle/mediawiki-single

A local bundle may be deployed by specifying the path to its YAML file:

  juju deploy /path/to/bundle.yaml

The final charm/machine series is determined using an order of precedence (most
preferred to least):

 - the '--series' command option
 - the series stated in the charm URL
 - for a bundle, the series stated in each charm URL (in the bundle file)
 - for a bundle, the series given at the top level (in the bundle file)
 - the 'default-series' model key
 - the top-most series specified in the charm's metadata file
   (this sets the charm's 'preferred series' in the Charm Store)

An 'application name' provides an alternate name for the application. It works
only for charms; it is silently ignored for bundles (although the same can be
done at the bundle file level). Such a name must consist only of lower-case
letters (a-z), numbers (0-9), and single hyphens (-). The name must begin with
a letter and not have a group of all numbers follow a hyphen:

  Valid:   myappname, custom-app, app2-scat-23skidoo
  Invalid: myAppName, custom--app, app2-scat-23, areacode-555-info

Use the '--constraints' option to specify hardware requirements for new machines.
These become the application's default constraints (i.e. they are used if the
application is later scaled out with the ` + "`add-unit`" + ` command). To overcome this
behaviour use the ` + "`set-constraints`" + ` command to change the application's default
constraints or add a machine (` + "`add-machine`" + `) with a certain constraint and then
target that machine with ` + "`add-unit`" + ` by using the '--to' option.

Use the '--device' option to specify GPU device requirements (with Kubernetes).
The below format is used for this option's value, where the 'label' is named in
the charm metadata file:

  <label>=[<count>,]<device-class>|<vendor/type>[,<attributes>]

Use the '--config' option to specify application configuration values. This
option accepts either a path to a YAML-formatted file or a key=value pair. A
file should be of this format:

  <charm name>:
	<option name>: <option value>
	...

For example, to deploy 'mediawiki' with file 'mycfg.yaml' that contains:

  mediawiki:
	name: my media wiki
	admins: me:pwdOne
	debug: true

use

  juju deploy mediawiki --config mycfg.yaml

Key=value pairs can also be passed directly in the command. For example, to
declare the 'name' key:

  juju deploy mediawiki --config name='my media wiki'

To define multiple keys:

  juju deploy mediawiki --config name='my media wiki' --config debug=true

If a key gets defined multiple times the last value will override any earlier
values. For example,

  juju deploy mediawiki --config name='my media wiki' --config mycfg.yaml

if mycfg.yaml contains a value for 'name', it will override the earlier 'my
media wiki' value. The same applies to single value options. For example,

  juju deploy mediawiki --config name='a media wiki' --config name='my wiki'

the value of 'my wiki' will be used.

Use the '--resource' option to upload resources needed by the charm. This
option may be repeated if multiple resources are needed:

  juju deploy foo --resource bar=/some/file.tgz --resource baz=./docs/cfg.xml

Where 'bar' and 'baz' are named in the metadata file for charm 'foo'.

Use the '--to' option to deploy to an existing machine or container by
specifying a "placement directive". The ` + "`status`" + ` command should be used for
guidance on how to refer to machines. A few placement directives are
provider-dependent (e.g.: 'zone').

In more complex scenarios, "network spaces" are used to partition the cloud
networking layer into sets of subnets. Instances hosting units inside the same
space can communicate with each other without any firewalls. Traffic crossing
space boundaries could be subject to firewall and access restrictions. Using
spaces as deployment targets, rather than their individual subnets, allows Juju
to perform automatic distribution of units across availability zones to support
high availability for applications. Spaces help isolate applications and their
units, both for security purposes and to manage both traffic segregation and
congestion.

When deploying an application or adding machines, the 'spaces' constraint can
be used to define a comma-delimited list of required and forbidden spaces (the
latter prefixed with '^', similar to the 'tags' constraint).

When deploying bundles, machines specified in the bundle are added to the model
as new machines. Use the '--map-machines=existing' option to make use of any
existing machines. To map particular existing machines to machines defined in
the bundle, multiple comma separated values of the form 'bundle-id=existing-id'
can be passed. For example, for a bundle that specifies machines 1, 2, and 3;
and a model that has existing machines 1, 2, 3, and 4, the below deployment
would have existing machines 1 and 2 assigned to machines 1 and 2 defined in
the bundle and have existing machine 4 assigned to machine 3 defined in the
bundle.

  juju deploy mybundle --map-machines=existing,3=4

Only top level machines can be mapped in this way, just as only top level
machines can be defined in the machines section of the bundle.

When charms that include LXD profiles are deployed the profiles are validated
for security purposes by allowing only certain configurations and devices. Use
the '--force' option to bypass this check. Doing so is not recommended as it
can lead to unexpected behaviour.

Further reading: https://docs.jujucharms.com/stable/charms-deploying

Examples:

Deploy to a new machine:

    juju deploy apache2

Deploy to machine 23:

    juju deploy mysql --to 23

Deploy to a new LXD container on a new machine:

    juju deploy mysql --to lxd

Deploy to a new LXD container on machine 25:

    juju deploy mysql --to lxd:25

Deploy to LXD container 3 on machine 24:

    juju deploy mysql --to 24/lxd/3

Deploy 2 units, one on machine 3 and one to a new LXD container on machine 5:

    juju deploy mysql -n 2 --to 3,lxd:5

Deploy 3 units, one on machine 3 and the remaining two on new machines:

    juju deploy mysql -n 3 --to 3

Deploy to a machine with at least 8 GiB of memory:

    juju deploy postgresql --constraints mem=8G

Deploy to a specific availability zone (provider-dependent):

    juju deploy mysql --to zone=us-east-1a

Deploy to a specific MAAS node:

    juju deploy mysql --to host.maas

Deploy to a machine that is in the 'dmz' network space but not in either the
'cms' nor the 'database' spaces:

    juju deploy haproxy -n 2 --constraints spaces=dmz,^cms,^database

Deploy a Kubernetes charm that requires a single Nvidia GPU:

    juju deploy mycharm --device miner=1,nvidia.com/gpu

Deploy a Kubernetes charm that requires two Nvidia GPUs that have an
attribute of 'gpu=nvidia-tesla-p100':

    juju deploy mycharm --device \
       twingpu=2,nvidia.com/gpu,gpu=nvidia-tesla-p100

See also:
    add-relation
    add-unit
    config
    expose
    get-constraints
    set-constraints
    spaces
`

//go:generate mockgen -package mocks -destination mocks/deploystepapi_mock.go github.com/juju/juju/cmd/juju/application DeployStepAPI

// DeployStepAPI represents a API required for deploying using the step
// deployment code.
type DeployStepAPI interface {
	MeteredDeployAPI
}

// DeployStep is an action that needs to be taken during charm deployment.
type DeployStep interface {
	// SetFlags sets flags necessary for the deploy step.
	SetFlags(*gnuflag.FlagSet)

	// SetPlanURL sets the plan URL prefix.
	SetPlanURL(planURL string)

	// RunPre runs before the call is made to add the charm to the environment.
	RunPre(DeployStepAPI, *httpbakery.Client, *cmd.Context, DeploymentInfo) error

	// RunPost runs after the call is made to add the charm to the environment.
	// The error parameter is used to notify the step of a previously occurred error.
	RunPost(DeployStepAPI, *httpbakery.Client, *cmd.Context, DeploymentInfo, error) error
}

// DeploymentInfo is used to maintain all deployment information for
// deployment steps.
type DeploymentInfo struct {
	CharmID         charmstore.CharmID
	ApplicationName string
	ModelUUID       string
	CharmInfo       *apicharms.CharmInfo
	ApplicationPlan string
	Force           bool
}

func (c *DeployCommand) Info() *cmd.Info {
	return jujucmd.Info(&cmd.Info{
		Name:    "deploy",
		Args:    "<charm or bundle> [<application name>]",
		Purpose: "Deploys a new application or bundle.",
		Doc:     deployDoc,
	})
}

var (
	// TODO(thumper): support dry-run for apps as well as bundles.
	bundleOnlyFlags = []string{
		"overlay", "dry-run", "map-machines",
	}
)

// charmOnlyFlags and bundleOnlyFlags are used to validate flags based on
// whether we are deploying a charm or a bundle.
func charmOnlyFlags() []string {
	charmOnlyFlags := []string{
		"bind", "config", "constraints", "n", "num-units",
		"series", "to", "resource", "attach-storage",
	}

	return charmOnlyFlags
}

func (c *DeployCommand) SetFlags(f *gnuflag.FlagSet) {
	c.ConfigOptions.SetPreserveStringValue(true)
	// Keep above charmOnlyFlags and bundleOnlyFlags lists updated when adding
	// new flags.
	c.UnitCommandBase.SetFlags(f)
	c.ModelCommandBase.SetFlags(f)
	f.IntVar(&c.NumUnits, "n", 1, "Number of application units to deploy for principal charms")
	f.StringVar((*string)(&c.Channel), "channel", "", "Channel to use when getting the charm or bundle from the charm store")
	f.Var(&c.ConfigOptions, "config", "Either a path to yaml-formatted application config file or a key=value pair ")

	f.BoolVar(&c.Trust, "trust", false, "Allows charm to run hooks that require access credentials")

	f.Var(cmd.NewAppendStringsValue(&c.BundleOverlayFile), "overlay", "Bundles to overlay on the primary bundle, applied in order")
	f.StringVar(&c.ConstraintsStr, "constraints", "", "Set application constraints")
	f.StringVar(&c.Series, "series", "", "The series on which to deploy")
	f.BoolVar(&c.DryRun, "dry-run", false, "Just show what the bundle deploy would do")
	f.BoolVar(&c.Force, "force", false, "Allow a charm/bundle to be deployed which bypasses checks such as supported series or LXD profile allow list")
	f.Var(storageFlag{&c.Storage, &c.BundleStorage}, "storage", "Charm storage constraints")
	f.Var(devicesFlag{&c.Devices, &c.BundleDevices}, "device", "Charm device constraints")
	f.Var(stringMap{&c.Resources}, "resource", "Resource to be uploaded to the controller")
	f.StringVar(&c.BindToSpaces, "bind", "", "Configure application endpoint bindings to spaces")
	f.StringVar(&c.machineMap, "map-machines", "", "Specify the existing machines to use for bundle deployments")

	for _, step := range c.Steps {
		step.SetFlags(f)
	}
	c.flagSet = f
}

func (c *DeployCommand) Init(args []string) error {
	if err := c.validateStorageByModelType(); err != nil {
		if !errors.IsNotFound(err) {
			return errors.Trace(err)
		}
		// It is possible that we will not be able to get model type to validate with.
		// For example, if current client does not know about a model, we
		// would have queried the controller about the model. However,
		// at Init() we do not yet have an API connection.
		// So we do not want to fail here if we encountered NotFoundErr, we want to
		// do a late validation at Run().
		c.unknownModel = true
	}
	switch len(args) {
	case 2:
		if !names.IsValidApplication(args[1]) {
			return errors.Errorf("invalid application name %q", args[1])
		}
		c.ApplicationName = args[1]
		fallthrough
	case 1:
		c.CharmOrBundle = args[0]
	case 0:
		return errors.New("no charm or bundle specified")
	default:
		return cmd.CheckEmpty(args[2:])
	}

	if err := c.parseBind(); err != nil {
		return err
	}

	useExisting, mapping, err := parseMachineMap(c.machineMap)
	if err != nil {
		return errors.Annotate(err, "error in --map-machines")
	}
	c.UseExisting = useExisting
	c.BundleMachines = mapping

	if err := c.UnitCommandBase.Init(args); err != nil {
		return err
	}
	if err := c.validatePlacementByModelType(); err != nil {
		if !errors.IsNotFound(err) {
			return errors.Trace(err)
		}
		// It is possible that we will not be able to get model type to validate with.
		// For example, if current client does not know about a model, we
		// would have queried the controller about the model. However,
		// at Init() we do not yet have an API connection.
		// So we do not want to fail here if we encountered NotFoundErr, we want to
		// do a late validation at Run().
		c.unknownModel = true
	}
	return nil
}

func (c *DeployCommand) validateStorageByModelType() error {
	modelType, err := c.ModelType()
	if err != nil {
		return err
	}
	if modelType == model.IAAS {
		return nil
	}
	if len(c.AttachStorage) > 0 {
		return errors.New("--attach-storage cannot be used on kubernetes models")
	}
	return nil
}

func (c *DeployCommand) validatePlacementByModelType() error {
	modelType, err := c.ModelType()
	if err != nil {
		return err
	}
	if modelType == model.IAAS {
		return nil
	}
	if len(c.Placement) > 0 {
		return errors.New("--to cannot be used on kubernetes models")
	}
	return nil
}

func parseMachineMap(value string) (bool, map[string]string, error) {
	parts := strings.Split(value, ",")
	useExisting := false
	mapping := make(map[string]string)
	for _, part := range parts {
		part = strings.TrimSpace(part)
		switch part {
		case "":
			// No-op.
		case "existing":
			useExisting = true
		default:
			otherParts := strings.Split(part, "=")
			if len(otherParts) != 2 {
				return false, nil, errors.Errorf("expected \"existing\" or \"<bundle-id>=<machine-id>\", got %q", part)
			}
			bundleID, machineID := strings.TrimSpace(otherParts[0]), strings.TrimSpace(otherParts[1])

			if i, err := strconv.Atoi(bundleID); err != nil || i < 0 {
				return false, nil, errors.Errorf("bundle-id %q is not a top level machine id", bundleID)
			}
			if i, err := strconv.Atoi(machineID); err != nil || i < 0 {
				return false, nil, errors.Errorf("machine-id %q is not a top level machine id", machineID)
			}
			mapping[bundleID] = machineID
		}
	}
	return useExisting, mapping, nil
}

type ModelConfigGetter interface {
	ModelGet() (map[string]interface{}, error)
}

var getModelConfig = func(api ModelConfigGetter) (*config.Config, error) {
	// Separated into a variable for easy overrides
	attrs, err := api.ModelGet()
	if err != nil {
		return nil, errors.Wrap(err, errors.New("cannot fetch model settings"))
	}

	return config.New(config.NoDefaults, attrs)
}

func (c *DeployCommand) deployBundle(spec bundleDeploySpec) (rErr error) {
	bakeryClient, err := c.BakeryClient()
	if err != nil {
		return errors.Trace(err)
	}

	var ok bool
	if spec.targetModelUUID, ok = spec.apiRoot.ModelUUID(); !ok {
		return errors.New("API connection is controller-only (should never happen)")
	}

	if spec.targetModelName, _, err = c.ModelDetails(); err != nil {
		return errors.Annotatef(err, "could not retrieve model name")
	}

	controllerName, err := c.ControllerName()
	if err != nil {
		return errors.Trace(err)
	}
	spec.controllerName = controllerName
	accountDetails, err := c.CurrentAccountDetails()
	if err != nil {
		return errors.Trace(err)
	}
	spec.accountUser = accountDetails.User

	// Short-circuit trust checks if the operator specifies '--force'
	if !c.Trust {
		if tl := appsRequiringTrust(spec.bundleData.Applications); len(tl) != 0 && !c.Force {
			return errors.Errorf(`Bundle cannot be deployed without trusting applications with your cloud credentials.
Please repeat the deploy command with the --trust argument if you consent to trust the following application(s):
  - %s`, strings.Join(tl, "\n  - "))
		}
	}

	for application, applicationSpec := range spec.bundleData.Applications {
		if applicationSpec.Plan != "" {
			for _, step := range c.Steps {
				s := step
				charmURL, err := charm.ParseURL(applicationSpec.Charm)
				if err != nil {
					return errors.Trace(err)
				}

				deployInfo := DeploymentInfo{
					CharmID:         charmstore.CharmID{URL: charmURL},
					ApplicationName: application,
					ApplicationPlan: applicationSpec.Plan,
					ModelUUID:       spec.targetModelUUID,
					Force:           c.Force,
				}

				err = s.RunPre(spec.apiRoot, bakeryClient, spec.ctx, deployInfo)
				if err != nil {
					return errors.Trace(err)
				}

				defer func() {
					err = errors.Trace(s.RunPost(spec.apiRoot, bakeryClient, spec.ctx, deployInfo, rErr))
					if err != nil {
						rErr = err
					}
				}()
			}
		}
	}

	// set the consumer details API factory method on the spec, so it makes it
	// possible to communicate with other controllers, that are found within
	// the local cache.
	// If no controller is found within the local cache, an error will be raised
	// which should ask the user to login.
	spec.getConsumeDetailsAPI = func(url *charm.OfferURL) (ConsumeDetails, error) {
		// Ensure that we have a url source when querying the controller.
		if url.Source == "" {
			url.Source = controllerName
		}
<<<<<<< HEAD
=======

		// if we know the controller isn't available locally, then we should
		// let the user know as soon as possible, so that we can instruct them
		// to login.
		cs := c.ClientStore()
		if _, err := cs.AccountDetails(url.Source); err != nil && errors.IsNotFound(err) {
			return nil, errors.Errorf("Controller %q not found locally.\n"+
				"Please try logging in to the controller using `juju login` to enable\n"+
				"accessing the controller locally.", url.Source)
		}

>>>>>>> b3486ad7
		return c.NewConsumeDetailsAPI(url)
	}

	// TODO(ericsnow) Do something with the CS macaroons that were returned?
	// Deploying bundles does not allow the use force, it's expected that the
	// bundle is correct and therefore the charms are also.
	if _, err := deployBundle(spec); err != nil {
		return errors.Annotate(err, "cannot deploy bundle")
	}
	return nil
}

func (c *DeployCommand) deployCharm(
	id charmstore.CharmID,
	csMac *macaroon.Macaroon,
	series string,
	ctx *cmd.Context,
	apiRoot DeployAPI,
) (rErr error) {
	charmInfo, err := apiRoot.CharmInfo(id.URL.String())
	if err != nil {
		return err
	}

	if len(c.AttachStorage) > 0 && apiRoot.BestFacadeVersion("Application") < 5 {
		// DeployArgs.AttachStorage is only supported from
		// Application API version 5 and onwards.
		return errors.New("this juju controller does not support --attach-storage")
	}

	// Storage cannot be added to a container.
	if len(c.Storage) > 0 || len(c.AttachStorage) > 0 {
		for _, placement := range c.Placement {
			if t, err := instance.ParseContainerType(placement.Scope); err == nil {
				return errors.NotSupportedf("adding storage to %s container", string(t))
			}
		}
	}

	numUnits := c.NumUnits
	if charmInfo.Meta.Subordinate {
		if !constraints.IsEmpty(&c.Constraints) {
			return errors.New("cannot use --constraints with subordinate application")
		}
		if numUnits == 1 && c.PlacementSpec == "" {
			numUnits = 0
		} else {
			return errors.New("cannot use --num-units or --to with subordinate application")
		}
	}
	applicationName := c.ApplicationName
	if applicationName == "" {
		applicationName = charmInfo.Meta.Name
	}

	// Process the --config args.
	// We may have a single file arg specified, in which case
	// it points to a YAML file keyed on the charm name and
	// containing values for any charm settings.
	// We may also have key/value pairs representing
	// charm settings which overrides anything in the YAML file.
	// If more than one file is specified, that is an error.
	var configYAML []byte
	files, err := c.ConfigOptions.AbsoluteFileNames(ctx)
	if err != nil {
		return errors.Trace(err)
	}
	if len(files) > 1 {
		return errors.Errorf("only a single config YAML file can be specified, got %d", len(files))
	}
	if len(files) == 1 {
		configYAML, err = ioutil.ReadFile(files[0])
		if err != nil {
			return errors.Trace(err)
		}
	}
	attr, err := c.ConfigOptions.ReadConfigPairs(ctx)
	if err != nil {
		return errors.Trace(err)
	}
	appConfig := make(map[string]string)
	for k, v := range attr {
		appConfig[k] = v.(string)
	}

	// Expand the trust flag into the appConfig
	if c.Trust {
		appConfig[app.TrustConfigOptionName] = strconv.FormatBool(c.Trust)
	}

	// Application facade V5 expects charm config to either all be in YAML
	// or config map. If config map is specified, that overrides YAML.
	// So we need to combine the two here to have only one.
	if apiRoot.BestFacadeVersion("Application") < 6 && len(appConfig) > 0 {
		var configFromFile map[string]map[string]string
		err := yaml.Unmarshal(configYAML, &configFromFile)
		if err != nil {
			return errors.Annotate(err, "badly formatted YAML config file")
		}
		if configFromFile == nil {
			configFromFile = make(map[string]map[string]string)
		}
		charmSettings, ok := configFromFile[applicationName]
		if !ok {
			charmSettings = make(map[string]string)
		}
		for k, v := range appConfig {
			charmSettings[k] = v
		}
		appConfig = nil
		configFromFile[applicationName] = charmSettings
		configYAML, err = yaml.Marshal(configFromFile)
		if err != nil {
			return errors.Trace(err)
		}
	}

	bakeryClient, err := c.BakeryClient()
	if err != nil {
		return errors.Trace(err)
	}

	uuid, ok := apiRoot.ModelUUID()
	if !ok {
		return errors.New("API connection is controller-only (should never happen)")
	}

	deployInfo := DeploymentInfo{
		CharmID:         id,
		ApplicationName: applicationName,
		ModelUUID:       uuid,
		CharmInfo:       charmInfo,
		Force:           c.Force,
	}

	for _, step := range c.Steps {
		err = step.RunPre(apiRoot, bakeryClient, ctx, deployInfo)
		if err != nil {
			return errors.Trace(err)
		}
	}

	defer func() {
		for _, step := range c.Steps {
			err = errors.Trace(step.RunPost(apiRoot, bakeryClient, ctx, deployInfo, rErr))
			if err != nil {
				rErr = err
			}
		}
	}()

	if id.URL != nil && id.URL.Schema != "local" && len(charmInfo.Meta.Terms) > 0 {
		ctx.Infof("Deployment under prior agreement to terms: %s",
			strings.Join(charmInfo.Meta.Terms, " "))
	}

	ids, err := resourceadapters.DeployResources(
		applicationName,
		id,
		csMac,
		c.Resources,
		charmInfo.Meta.Resources,
		apiRoot,
	)
	if err != nil {
		return errors.Trace(err)
	}

	if len(appConfig) == 0 {
		appConfig = nil
	}

	args := application.DeployArgs{
		CharmID:          id,
		Cons:             c.Constraints,
		ApplicationName:  applicationName,
		Series:           series,
		NumUnits:         numUnits,
		ConfigYAML:       string(configYAML),
		Config:           appConfig,
		Placement:        c.Placement,
		Storage:          c.Storage,
		Devices:          c.Devices,
		AttachStorage:    c.AttachStorage,
		Resources:        ids,
		EndpointBindings: c.Bindings,
	}
	return errors.Trace(apiRoot.Deploy(args))
}

const parseBindErrorPrefix = "--bind must be in the form '[<default-space>] [<endpoint-name>=<space> ...]'. "

// parseBind parses the --bind option. Valid forms are:
// * relation-name=space-name
// * extra-binding-name=space-name
// * space-name (equivalent to binding all endpoints to the same space, i.e. application-default)
// * The above in a space separated list to specify multiple bindings,
//   e.g. "rel1=space1 ext1=space2 space3"
func (c *DeployCommand) parseBind() error {
	bindings := make(map[string]string)
	if c.BindToSpaces == "" {
		return nil
	}

	for _, s := range strings.Split(c.BindToSpaces, " ") {
		s = strings.TrimSpace(s)
		if s == "" {
			continue
		}

		v := strings.Split(s, "=")
		var endpoint, space string
		switch len(v) {
		case 1:
			endpoint = ""
			space = v[0]
		case 2:
			if v[0] == "" {
				return errors.New(parseBindErrorPrefix + "Found = without endpoint name. Use a lone space name to set the default.")
			}
			endpoint = v[0]
			space = v[1]
		default:
			return errors.New(parseBindErrorPrefix + "Found multiple = in binding. Did you forget to space-separate the binding list?")
		}

		if !names.IsValidSpace(space) {
			return errors.New(parseBindErrorPrefix + "Space name invalid.")
		}
		bindings[endpoint] = space
	}
	c.Bindings = bindings
	return nil
}

func (c *DeployCommand) Run(ctx *cmd.Context) error {
	if c.unknownModel {
		if err := c.validateStorageByModelType(); err != nil {
			return errors.Trace(err)
		}
		if err := c.validatePlacementByModelType(); err != nil {
			return errors.Trace(err)
		}
	}
	var err error
	c.Constraints, err = common.ParseConstraints(ctx, c.ConstraintsStr)
	if err != nil {
		return err
	}
	apiRoot, err := c.NewAPIRoot()
	if err != nil {
		return errors.Trace(err)
	}
	defer apiRoot.Close()

	for _, step := range c.Steps {
		step.SetPlanURL(apiRoot.PlanURL())
	}

	deploy, err := findDeployerFIFO(
		func() (deployFn, error) { return c.maybeReadLocalBundle(ctx) },
		func() (deployFn, error) { return c.maybeReadLocalCharm(apiRoot) },
		c.maybePredeployedLocalCharm,
		c.maybeReadCharmstoreBundleFn(apiRoot),
		c.charmStoreCharm, // This always returns a deployer
	)
	if err != nil {
		return errors.Trace(err)
	}

	return block.ProcessBlockedError(deploy(ctx, apiRoot), block.BlockChange)
}

func findDeployerFIFO(maybeDeployers ...func() (deployFn, error)) (deployFn, error) {
	for _, d := range maybeDeployers {
		if deploy, err := d(); err != nil {
			return nil, errors.Trace(err)
		} else if deploy != nil {
			return deploy, nil
		}
	}
	return nil, errors.NotFoundf("suitable deployer")
}

type deployFn func(*cmd.Context, DeployAPI) error

func (c *DeployCommand) validateBundleFlags() error {
	if flags := getFlags(c.flagSet, charmOnlyFlags()); len(flags) > 0 {
		return errors.Errorf("options provided but not supported when deploying a bundle: %s", strings.Join(flags, ", "))
	}
	return nil
}

func (c *DeployCommand) validateCharmFlags() error {
	if flags := getFlags(c.flagSet, bundleOnlyFlags); len(flags) > 0 {
		return errors.Errorf("options provided but not supported when deploying a charm: %s", strings.Join(flags, ", "))
	}
	return nil
}

func (c *DeployCommand) validateCharmSeries(seriesName string) error {
	// attempt to locate the charm series from the list of known juju series
	// that we currently support.
	var found bool
	for _, name := range supportedJujuSeries() {
		if name == seriesName {
			found = true
			break
		}
	}
	if !found && !c.Force {
		return errors.NotSupportedf("series: %s", seriesName)
	}

	modelType, err := c.ModelType()
	if err != nil {
		return errors.Trace(err)
	}
	return model.ValidateSeries(modelType, seriesName)
}

func (c *DeployCommand) validateResourcesNeededForLocalDeploy(charmMeta *charm.Meta) error {
	modelType, err := c.ModelType()
	if err != nil {
		return errors.Trace(err)
	}
	if modelType != model.CAAS {
		return nil
	}
	var missingImages []string
	for resName, resMeta := range charmMeta.Resources {
		if resMeta.Type == resource.TypeContainerImage {
			if _, ok := c.Resources[resName]; !ok {
				missingImages = append(missingImages, resName)
			}
		}
	}
	if len(missingImages) > 0 {
		return errors.Errorf("local charm missing OCI images for: %v", strings.Join(missingImages, ", "))
	}
	return nil
}

func (c *DeployCommand) maybePredeployedLocalCharm() (deployFn, error) {
	// If the charm's schema is local, we should definitively attempt
	// to deploy a charm that's already deployed in the
	// environment.
	userCharmURL, err := charm.ParseURL(c.CharmOrBundle)
	if err != nil {
		return nil, errors.Trace(err)
	} else if userCharmURL.Schema != "local" {
		logger.Debugf("cannot interpret as a redeployment of a local charm from the controller")
		return nil, nil
	}

	// Avoid deploying charm if it's not valid for the model.
	if err := c.validateCharmSeriesWithName(userCharmURL.Series, userCharmURL.Name); err != nil {
		return nil, errors.Trace(err)
	}

	return func(ctx *cmd.Context, api DeployAPI) error {
		if err := c.validateCharmFlags(); err != nil {
			return errors.Trace(err)
		}
		charmInfo, err := api.CharmInfo(userCharmURL.String())
		if err != nil {
			return err
		}
		if err := c.validateResourcesNeededForLocalDeploy(charmInfo.Meta); err != nil {
			return errors.Trace(err)
		}
		formattedCharmURL := userCharmURL.String()
		ctx.Infof("Located charm %q.", formattedCharmURL)
		ctx.Infof("Deploying charm %q.", formattedCharmURL)
		return errors.Trace(c.deployCharm(
			charmstore.CharmID{URL: userCharmURL},
			(*macaroon.Macaroon)(nil),
			userCharmURL.Series,
			ctx,
			api,
		))
	}, nil
}

// readLocalBundle returns the bundle data and bundle dir (for
// resolving includes) for the bundleFile passed in. If the bundle
// file doesn't exist we return nil.
func readLocalBundle(ctx *cmd.Context, bundleFile string) (*charm.BundleData, string, error) {
	bundleData, err := charmrepo.ReadBundleFile(bundleFile)
	if err == nil {
		// If the bundle is defined with just a yaml file, the bundle
		// path is the directory that holds the file.
		return bundleData, filepath.Dir(ctx.AbsPath(bundleFile)), nil
	}

	// We may have been given a local bundle archive or exploded directory.
	bundle, _, pathErr := charmrepo.NewBundleAtPath(bundleFile)
	if charmrepo.IsInvalidPathError(pathErr) {
		return nil, "", pathErr
	}
	if pathErr != nil {
		// If the bundle files existed but we couldn't read them,
		// then return that error rather than trying to interpret
		// as a charm.
		if info, statErr := os.Stat(bundleFile); statErr == nil {
			if info.IsDir() {
				if _, ok := pathErr.(*charmrepo.NotFoundError); !ok {
					return nil, "", errors.Trace(pathErr)
				}
			}
		}

		logger.Debugf("cannot interpret as local bundle: %v", err)
		return nil, "", errors.NotValidf("local bundle %q", bundleFile)
	}
	bundleData = bundle.Data()

	// If we get to here bundleFile is a directory, in which case
	// we should use the absolute path as the bundFilePath, or it is
	// an archive, in which case we should pass the empty string.
	var bundleDir string
	if info, err := os.Stat(bundleFile); err == nil && info.IsDir() {
		bundleDir = ctx.AbsPath(bundleFile)
	}

	return bundleData, bundleDir, nil
}

func (c *DeployCommand) maybeReadLocalBundle(ctx *cmd.Context) (deployFn, error) {
	bundleFile := c.CharmOrBundle
	bundleData, bundleDir, err := readLocalBundle(ctx, bundleFile)
	if charmrepo.IsInvalidPathError(err) {
		return nil, errors.Errorf(""+
			"The charm or bundle %q is ambiguous.\n"+
			"To deploy a local charm or bundle, run `juju deploy ./%[1]s`.\n"+
			"To deploy a charm or bundle from the store, run `juju deploy cs:%[1]s`.",
			bundleFile,
		)
	}
	if errors.IsNotValid(err) {
		// No problem reading it, but it's not a local bundle. Return
		// nil, nil to indicate the fallback pipeline should try the
		// next possibility.
		return nil, nil
	}
	if err != nil {
		return nil, errors.Annotate(err, "cannot deploy bundle")
	}
	if err := c.validateBundleFlags(); err != nil {
		return nil, errors.Trace(err)
	}

	return func(ctx *cmd.Context, apiRoot DeployAPI) error {
		return errors.Trace(c.deployBundle(bundleDeploySpec{
			ctx:                 ctx,
			dryRun:              c.DryRun,
			force:               c.Force,
			trust:               c.Trust,
			bundleDir:           bundleDir,
			bundleData:          bundleData,
			bundleOverlayFile:   c.BundleOverlayFile,
			channel:             c.Channel,
			apiRoot:             apiRoot,
			useExistingMachines: c.UseExisting,
			bundleMachines:      c.BundleMachines,
			bundleStorage:       c.BundleStorage,
			bundleDevices:       c.BundleDevices,
		}))
	}, nil
}

func (c *DeployCommand) maybeReadLocalCharm(apiRoot DeployAPI) (deployFn, error) {
	// NOTE: Here we select the series using the algorithm defined by
	// `seriesSelector.CharmSeries`. This serves to override the algorithm found in
	// `charmrepo.NewCharmAtPath` which is outdated (but must still be
	// called since the code is coupled with path interpretation logic which
	// cannot easily be factored out).

	// NOTE: Reading the charm here is only meant to aid in inferring the correct
	// series, if this fails we fall back to the argument series. If reading
	// the charm fails here it will also fail below (the charm is read again
	// below) where it is handled properly. This is just an expedient to get
	// the correct series. A proper refactoring of the charmrepo package is
	// needed for a more elegant fix.

	ch, err := charm.ReadCharm(c.CharmOrBundle)
	seriesName := c.Series
	if err == nil {
		modelCfg, err := getModelConfig(apiRoot)
		if err != nil {
			return nil, errors.Trace(err)
		}

		seriesSelector := seriesSelector{
			seriesFlag:          seriesName,
			supportedSeries:     ch.Meta().Series,
			supportedJujuSeries: supportedJujuSeries(),
			force:               c.Force,
			conf:                modelCfg,
			fromBundle:          false,
		}

		if len(ch.Meta().Series) == 0 {
			logger.Warningf("%s does not declare supported series in metadata.yml", ch.Meta().Name)
		}

		seriesName, err = seriesSelector.charmSeries()
		if err = charmValidationError(seriesName, ch.Meta().Name, errors.Trace(err)); err != nil {
			return nil, errors.Trace(err)
		}
	}

	// Charm may have been supplied via a path reference.
	ch, curl, err := charmrepo.NewCharmAtPathForceSeries(c.CharmOrBundle, seriesName, c.Force)
	// We check for several types of known error which indicate
	// that the supplied reference was indeed a path but there was
	// an issue reading the charm located there.
	if charm.IsMissingSeriesError(err) {
		return nil, err
	} else if charm.IsUnsupportedSeriesError(err) {
		return nil, errors.Trace(err)
	} else if errors.Cause(err) == zip.ErrFormat {
		return nil, errors.Errorf("invalid charm or bundle provided at %q", c.CharmOrBundle)
	} else if _, ok := err.(*charmrepo.NotFoundError); ok {
		return nil, errors.Wrap(err, errors.NotFoundf("charm or bundle at %q", c.CharmOrBundle))
	} else if err != nil && err != os.ErrNotExist {
		// If we get a "not exists" error then we attempt to interpret
		// the supplied charm reference as a URL elsewhere, otherwise
		// we return the error.
		return nil, errors.Trace(err)
	} else if err != nil {
		logger.Debugf("cannot interpret as local charm: %v", err)
		return nil, nil
	}

	// Avoid deploying charm if it's not valid for the model.
	if err := c.validateCharmSeriesWithName(seriesName, curl.Name); err != nil {
		return nil, errors.Trace(err)
	}
	if err := c.validateResourcesNeededForLocalDeploy(ch.Meta()); err != nil {
		return nil, errors.Trace(err)
	}

	return func(ctx *cmd.Context, apiRoot DeployAPI) error {
		if err := c.validateCharmFlags(); err != nil {
			return errors.Trace(err)
		}

		if curl, err = apiRoot.AddLocalCharm(curl, ch, c.Force); err != nil {
			return errors.Trace(err)
		}

		id := charmstore.CharmID{
			URL: curl,
			// Local charms don't need a channel.
		}

		ctx.Infof("Deploying charm %q.", curl.String())
		return errors.Trace(c.deployCharm(
			id,
			(*macaroon.Macaroon)(nil), // local charms don't need one.
			curl.Series,
			ctx,
			apiRoot,
		))
	}, nil
}

// URLResolver is the part of charmrepo.Charmstore that we need to
// resolve a charm url.
type URLResolver interface {
	ResolveWithChannel(*charm.URL) (*charm.URL, params.Channel, []string, error)
}

// resolveBundleURL tries to interpret maybeBundle as a charmstore
// bundle. If it turns out to be a bundle, the resolved URL and
// channel are returned. If it isn't but there wasn't a problem
// checking it, it returns a nil charm URL.
func resolveBundleURL(store URLResolver, maybeBundle string) (*charm.URL, params.Channel, error) {
	userRequestedURL, err := charm.ParseURL(maybeBundle)
	if err != nil {
		return nil, "", errors.Trace(err)
	}

	// Charm or bundle has been supplied as a URL so we resolve and
	// deploy using the store.
	storeCharmOrBundleURL, channel, _, err := resolveCharm(store.ResolveWithChannel, userRequestedURL)
	if err != nil {
		return nil, "", errors.Trace(err)
	}
	if storeCharmOrBundleURL.Series != "bundle" {
		logger.Debugf(
			`cannot interpret as charmstore bundle: %v (series) != "bundle"`,
			storeCharmOrBundleURL.Series,
		)
		return nil, "", errors.NotValidf("charmstore bundle %q", maybeBundle)
	}
	return storeCharmOrBundleURL, channel, nil
}

func (c *DeployCommand) maybeReadCharmstoreBundleFn(apiRoot DeployAPI) func() (deployFn, error) {
	return func() (deployFn, error) {
		bundleURL, channel, err := resolveBundleURL(apiRoot, c.CharmOrBundle)
		if charm.IsUnsupportedSeriesError(errors.Cause(err)) {
			return nil, errors.Errorf("%v. Use --force to deploy the charm anyway.", err)
		}
		if errors.IsNotValid(err) {
			// The URL resolved alright, but not to a bundle.
			return nil, nil
		}
		if err != nil {
			return nil, errors.Trace(err)
		}
		if err := c.validateBundleFlags(); err != nil {
			return nil, errors.Trace(err)
		}

		return func(ctx *cmd.Context, apiRoot DeployAPI) error {
			bundle, err := apiRoot.GetBundle(bundleURL)
			if err != nil {
				return errors.Trace(err)
			}
			ctx.Infof("Located bundle %q", bundleURL)
			data := bundle.Data()

			return errors.Trace(c.deployBundle(bundleDeploySpec{
				ctx:                 ctx,
				dryRun:              c.DryRun,
				force:               c.Force,
				trust:               c.Trust,
				bundleData:          data,
				bundleURL:           bundleURL,
				bundleOverlayFile:   c.BundleOverlayFile,
				channel:             channel,
				apiRoot:             apiRoot,
				useExistingMachines: c.UseExisting,
				bundleMachines:      c.BundleMachines,
				bundleStorage:       c.BundleStorage,
				bundleDevices:       c.BundleDevices,
			}))
		}, nil
	}
}

func (c *DeployCommand) getMeteringAPIURL(controllerAPIRoot api.Connection) (string, error) {
	controllerAPI := controller.NewClient(controllerAPIRoot)
	controllerCfg, err := controllerAPI.ControllerConfig()
	if err != nil {
		return "", errors.Trace(err)
	}
	return controllerCfg.MeteringURL(), nil
}

func (c *DeployCommand) charmStoreCharm() (deployFn, error) {
	userRequestedURL, err := charm.ParseURL(c.CharmOrBundle)
	if err != nil {
		return nil, errors.Trace(err)
	}

	return func(ctx *cmd.Context, apiRoot DeployAPI) error {
		// resolver.resolve potentially updates the series of anything
		// passed in. Store this for use in seriesSelector.
		userRequestedSeries := userRequestedURL.Series

		modelCfg, err := getModelConfig(apiRoot)
		if err != nil {
			return errors.Trace(err)
		}

		// Charm or bundle has been supplied as a URL so we resolve and deploy using the store.
		storeCharmOrBundleURL, channel, supportedSeries, err := resolveCharm(
			apiRoot.ResolveWithChannel, userRequestedURL,
		)
		if charm.IsUnsupportedSeriesError(err) {
			return errors.Errorf("%v. Use --force to deploy the charm anyway.", err)
		} else if err != nil {
			return errors.Trace(err)
		}

		if err := c.validateCharmFlags(); err != nil {
			return errors.Trace(err)
		}

		selector := seriesSelector{
			charmURLSeries:      userRequestedSeries,
			seriesFlag:          c.Series,
			supportedSeries:     supportedSeries,
			supportedJujuSeries: supportedJujuSeries(),
			force:               c.Force,
			conf:                modelCfg,
			fromBundle:          false,
		}

		// Get the series to use.
		series, err := selector.charmSeries()

		// Avoid deploying charm if it's not valid for the model.
		// We check this first before possibly suggesting --force.
		if err == nil {
			if err2 := c.validateCharmSeriesWithName(series, storeCharmOrBundleURL.Name); err2 != nil {
				return errors.Trace(err2)
			}
		}

		if charm.IsUnsupportedSeriesError(err) {
			return errors.Errorf("%v. Use --force to deploy the charm anyway.", err)
		}
		// although we try and get the charmSeries from the charm series
		// selector it will return an error and an empty string for the series.
		// So we need to approximate what the seriesName should be when
		// displaying an error to the user. We do this by getting the potential
		// series name.
		seriesName := getPotentialSeriesName(series, storeCharmOrBundleURL.Series, userRequestedSeries)
		if validationErr := charmValidationError(seriesName, storeCharmOrBundleURL.Name, errors.Trace(err)); validationErr != nil {
			return errors.Trace(validationErr)
		}

		// Store the charm in the controller
		curl, csMac, err := addCharmFromURL(apiRoot, storeCharmOrBundleURL, channel, c.Force)
		if err != nil {
			if termErr, ok := errors.Cause(err).(*common.TermsRequiredError); ok {
				return errors.Trace(termErr.UserErr())
			}
			return errors.Annotatef(err, "storing charm for URL %q", storeCharmOrBundleURL)
		}

		// If the original series was empty, so we couldn't validate the original
		// charm series, but the charm url wasn't nil, we can check and validate
		// what that one says.
		//
		// Note: it's interesting that the charm url and the series can diverge and
		// tell different things when deploying a charm and in sake of understanding
		// what we deploy, we should converge the two so that both report identical
		// values.
		if curl != nil && series == "" {
			if err := c.validateCharmSeriesWithName(curl.Series, storeCharmOrBundleURL.Name); err != nil {
				return errors.Trace(err)
			}
		}

		formattedCharmURL := curl.String()
		ctx.Infof("Located charm %q.", formattedCharmURL)
		ctx.Infof("Deploying charm %q.", formattedCharmURL)
		id := charmstore.CharmID{
			URL:     curl,
			Channel: channel,
		}
		return errors.Trace(c.deployCharm(
			id,
			csMac,
			series,
			ctx,
			apiRoot,
		))
	}, nil
}

// Returns the first string that isn't empty.
// If all strings are empty, then return an empty string.
func getPotentialSeriesName(series ...string) string {
	for _, s := range series {
		if s != "" {
			return s
		}
	}
	return ""
}

// validateCharmSeriesWithName calls the validateCharmSeries, but handles the
// error return value to check for NotSupported error and returns a custom error
// message if that's found.
func (c *DeployCommand) validateCharmSeriesWithName(series, name string) error {
	err := c.validateCharmSeries(series)
	return charmValidationError(series, name, errors.Trace(err))
}

// charmValidationError consumes an error along with a charmSeries and name
// to help provide better feedback to the user when somethings gone wrong around
// validating a charm validation
func charmValidationError(charmSeries, name string, err error) error {
	if err != nil {
		if errors.IsNotSupported(err) {
			// output the warning information to help track down the error.
			// see: lp:1833763
			if warningInfo := series.SeriesWarningInfo(charmSeries); len(warningInfo) > 0 {
				logger.Warningf(
					"Parsing issues occurred when extracting the distro-info.\n\n"+
						"  - %s\n"+
						"\nYou may want to try updating your distro-info using `apt-get update distro-info`\n",
					strings.Join(warningInfo, "\n  - "),
				)
			}
			return errors.Errorf("%v is not available on the following %v", name, err)
		}
		return errors.Trace(err)
	}
	return nil
}

// getFlags returns the flags with the given names. Only flags that are set and
// whose name is included in flagNames are included.
func getFlags(flagSet *gnuflag.FlagSet, flagNames []string) []string {
	flags := make([]string, 0, flagSet.NFlag())
	flagSet.Visit(func(flag *gnuflag.Flag) {
		for _, name := range flagNames {
			if flag.Name == name {
				flags = append(flags, flagWithMinus(name))
			}
		}
	})
	return flags
}

func flagWithMinus(name string) string {
	if len(name) > 1 {
		return "--" + name
	}
	return "-" + name
}

func appsRequiringTrust(appSpecList map[string]*charm.ApplicationSpec) []string {
	var tl []string
	for app, appSpec := range appSpecList {
		if applicationRequiresTrust(appSpec) {
			tl = append(tl, app)
		}
	}

	// Since map iterations are random we should sort the list to ensure
	// consistent output in any errors containing the returned list contents.
	sort.Strings(tl)
	return tl
}<|MERGE_RESOLUTION|>--- conflicted
+++ resolved
@@ -943,8 +943,6 @@
 		if url.Source == "" {
 			url.Source = controllerName
 		}
-<<<<<<< HEAD
-=======
 
 		// if we know the controller isn't available locally, then we should
 		// let the user know as soon as possible, so that we can instruct them
@@ -956,7 +954,6 @@
 				"accessing the controller locally.", url.Source)
 		}
 
->>>>>>> b3486ad7
 		return c.NewConsumeDetailsAPI(url)
 	}
 
