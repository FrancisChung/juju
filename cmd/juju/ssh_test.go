--- conflicted
+++ resolved
@@ -125,13 +125,8 @@
 		c.Assert(err, IsNil)
 		// must set an instance id as the ssh command uses that as a signal the machine
 		// has been provisioned
-<<<<<<< HEAD
-		inst := testing.StartInstance(c, s.Conn.Environ, m.Id())
-		c.Assert(m.SetProvisioned(inst.Id(), "fake_nonce", nil), IsNil)
-=======
-		inst, _ := testing.StartInstance(c, s.Conn.Environ, m.Id())
-		c.Assert(m.SetProvisioned(inst.Id(), "fake_nonce"), IsNil)
->>>>>>> 3faedc05
+		inst, md := testing.StartInstance(c, s.Conn.Environ, m.Id())
+		c.Assert(m.SetProvisioned(inst.Id(), "fake_nonce", md), IsNil)
 		machines[i] = m
 	}
 	return machines
