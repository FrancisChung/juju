--- conflicted
+++ resolved
@@ -52,16 +52,12 @@
                     source_client, dest_client, temp)
                 ensure_migrating_with_superuser_user_permissions_succeeds(
                     source_client, dest_client, temp)
-<<<<<<< HEAD
-=======
-
+                # Tests that require features or bug fixes found in the
+                # 'develop' branch.
                 if args.use_develop:
                     ensure_superuser_can_migrate_other_user_models(
                         source_client, dest_client, temp)
-
-            # Tests that require features or bug fixes found in the 'develop'
-            # branch.
->>>>>>> 87935f47
+            # These too.
             if args.use_develop:
                 ensure_model_logs_are_migrated(source_client, dest_client)
                 ensure_migration_rolls_back_on_failure(
